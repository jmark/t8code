--- conflicted
+++ resolved
@@ -22,12 +22,8 @@
 
 #include <t8_forest/t8_forest_adapt.h>
 #include <t8_forest/t8_forest_types.h>
-<<<<<<< HEAD
 #include <t8_forest/t8_forest_private.h>
-#include <t8_forest.h>
-=======
 #include <t8_forest/t8_forest_general.h>
->>>>>>> a68e2adf
 #include <t8_data/t8_containers.h>
 #include <t8_element_cxx.hxx>
 
@@ -609,18 +605,9 @@
           /* We now recursively check the newly created elements for refinement. */
           t8_forest_adapt_refine_recursive (forest, ltree_id, el_considered,
                                             tscheme, refine_list, telements,
-<<<<<<< HEAD
                                             &el_inserted, elements,
                                             &element_removed);
-          /* el_coarsen is the index of the first element in the new element
-           * array which could be coarsened recursively.
-           * We can set this here to the next element after the current family, 
-           * since a family that emerges from a refinement will never be coarsened */
-          el_coarsen = el_inserted + num_children;
-=======
-                                            &el_inserted, elements);
           el_coarsen = el_inserted;
->>>>>>> a68e2adf
         }
         else {
           (void) t8_element_array_push_count (telements, num_children);
