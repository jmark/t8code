/*
  This file is part of t8code.
  t8code is a C library to manage a collection (a forest) of multiple
  connected adaptive space-trees of general element classes in parallel.

  Copyright (C) 2015 the developers

  t8code is free software; you can redistribute it and/or modify
  it under the terms of the GNU General Public License as published by
  the Free Software Foundation; either version 2 of the License, or
  (at your option) any later version.

  t8code is distributed in the hope that it will be useful,
  but WITHOUT ANY WARRANTY; without even the implied warranty of
  MERCHANTABILITY or FITNESS FOR A PARTICULAR PURPOSE.  See the
  GNU General Public License for more details.

  You should have received a copy of the GNU General Public License
  along with t8code; if not, write to the Free Software Foundation, Inc.,
  51 Franklin Street, Fifth Floor, Boston, MA 02110-1301, USA.
*/

#include <t8_forest/t8_forest_ghost.h>
#include <t8_forest/t8_forest_partition.h>
#include <t8_forest/t8_forest_types.h>
#include <t8_forest/t8_forest_private.h>
#include <t8_forest/t8_forest_iterate.h>
#include <t8_forest.h>
#include <t8_cmesh/t8_cmesh_trees.h>
#include <t8_element_cxx.hxx>
<<<<<<< HEAD
#include <t8_data/t8_element_array.h>
=======
#include <t8_data/t8_containers.h>
#include <sc_statistics.h>
>>>>>>> cf61173e

/* We want to export the whole implementation to be callable from "C" */
T8_EXTERN_C_BEGIN ();

/* The information for a remote process, what data
 * we have to send to them.
 */
typedef struct
{
  int                 recv_rank;        /* The rank to which we send. */
  size_t              num_bytes;        /* The number of bytes that we send. */
  sc_MPI_Request     *request;  /* Commuication request, not owned by this struct. */
  char               *buffer;   /* The send buffer. */
} t8_ghost_mpi_send_info_t;

/* The information stored for the ghost trees */
typedef struct
{
  t8_gloidx_t         global_id;        /* global id of the tree */
  t8_locidx_t         element_offset;   /* The count of all ghost elements in all smaller ghost trees */
  t8_element_array_t  elements; /* The ghost elements of that tree */
  t8_eclass_t         eclass;   /* The trees element class */
} t8_ghost_tree_t;

/* The data structure stored in the global_tree_to_ghost_tree hash table. */
typedef struct
{
  t8_gloidx_t         global_id;        /* global tree id */
  size_t              index;    /* the index of that global tree in the ghost_trees array. */
} t8_ghost_gtree_hash_t;

/* The data structure stored in the process_offsets array. */
typedef struct
{
  int                 mpirank;  /* rank of the process */
  t8_locidx_t         ghost_offset;     /* The number of ghost elements for all previous ranks */
  size_t              tree_index;       /* index of first ghost tree of this process in ghost_trees */
  size_t              first_element;    /* the index of the first element in the elements array
                                           of the ghost tree. */
} t8_ghost_process_hash_t;

/* The information stored for the remote trees.
 * Each remote process stores an array of these */
typedef struct
{
  t8_gloidx_t         global_id;        /* global id of the tree */
  int                 mpirank;  /* The mpirank of the remote process */
  t8_element_array_t  elements; /* The remote elements of that tree */
  sc_array_t          element_indices;  /* The (tree) local indices of the ghost elements. */
  t8_eclass_t         eclass;   /* The trees element class */
} t8_ghost_remote_tree_t;

typedef struct
{
  int                 remote_rank;      /* The rank of the remote process */
  t8_locidx_t         num_elements;     /* The number of remote elements for this process */
  sc_array_t          remote_trees;     /* Array of the remote trees of this process */
} t8_ghost_remote_t;

#if 0
/* Compare two ghost_tree entries. We need this function to sort the
 * ghost_trees array by global_id. */
static int
t8_ghost_tree_compare (const void *tree_a, const void *tree_b)
{
  const t8_ghost_tree_t *A = (const t8_ghost_tree_t *) tree_a;
  const t8_ghost_tree_t *B = (const t8_ghost_tree_t *) tree_b;

  if (A->global_id < B->global_id) {
    return -1;
  }
  return A->global_id != B->global_id;
}
#endif

/* The hash function for the global tree hash.
 * As hash value we just return the global tree id. */
static unsigned
t8_ghost_gtree_hash_function (const void *ghost_gtree_hash, const void *data)
{
  const t8_ghost_gtree_hash_t *object =
    (const t8_ghost_gtree_hash_t *) ghost_gtree_hash;

  return (unsigned) object->global_id;
}

/* The equal function for two global tree hash objects.
 * Two t8_ghost_gtree_hash_t are considered equal if theit global
 * tree ids are the same.
 */
static int
t8_ghost_gtree_equal_function (const void *ghost_gtreea,
                               const void *ghost_gtreeb, const void *user)
{
  const t8_ghost_gtree_hash_t *objecta =
    (const t8_ghost_gtree_hash_t *) ghost_gtreea;
  const t8_ghost_gtree_hash_t *objectb =
    (const t8_ghost_gtree_hash_t *) ghost_gtreeb;

  /* return true if and only if the global_ids are the same */
  return objecta->global_id == objectb->global_id;
}

/* The hash value for an entry of the process_offsets hash is the
 * processes mpirank. */
static unsigned
t8_ghost_process_hash_function (const void *process_data,
                                const void *user_data)
{
  const t8_ghost_process_hash_t *process =
    (const t8_ghost_process_hash_t *) process_data;

  return process->mpirank;
}

/* The equal function for the process_offsets array.
 * Two entries are the same if their mpiranks are equal. */
static int
t8_ghost_process_equal_function (const void *process_dataa,
                                 const void *process_datab, const void *user)
{
  const t8_ghost_process_hash_t *processa =
    (const t8_ghost_process_hash_t *) process_dataa;
  const t8_ghost_process_hash_t *processb =
    (const t8_ghost_process_hash_t *) process_datab;

  return processa->mpirank == processb->mpirank;
}

/* The hash funtion for the remote_ghosts hash table.
 * The hash value for an mpirank is just the rank */
static unsigned
t8_ghost_remote_hash_function (const void *remote_data, const void *user_data)
{
  const t8_ghost_remote_t *remote = (const t8_ghost_remote_t *) remote_data;

  return remote->remote_rank;
}

/* The equal function for the remote hash table.
 * Two entries are the same if they have the same rank. */
static int
t8_ghost_remote_equal_function (const void *remote_dataa,
                                const void *remote_datab, const void *user)
{
  const t8_ghost_remote_t *remotea = (const t8_ghost_remote_t *) remote_dataa;
  const t8_ghost_remote_t *remoteb = (const t8_ghost_remote_t *) remote_datab;

  return remotea->remote_rank == remoteb->remote_rank;
}

/** This struct is used during a ghost data exchange.
 * Since we use asynchronuous communication, we store the
 * send buffers and mpi requests until we end the communication.
 */
typedef struct
{
  int                 num_remotes;
                    /** The number of processes, we send to */
  char              **send_buffers;
                      /** For each remote the send buffer */
  sc_MPI_Request     *send_requests;
                           /** For each process we send to, the MPI request used */
  sc_MPI_Request     *recv_requests;
                           /** For each process we receive from, the MPI request used */
} t8_ghost_data_exchange_t;

void
t8_forest_ghost_init (t8_forest_ghost_t * pghost, t8_ghost_type_t ghost_type)
{
  t8_forest_ghost_t   ghost;

  /* We currently only support face-neighbor ghosts */
  T8_ASSERT (ghost_type == T8_GHOST_FACES);

  /* Allocate memory for ghost */
  ghost = *pghost = T8_ALLOC_ZERO (t8_forest_ghost_struct_t, 1);
  /* initialize the reference counter */
  t8_refcount_init (&ghost->rc);
  /* Set the ghost type */
  ghost->ghost_type = ghost_type;

  /* Allocate the trees array */
  ghost->ghost_trees = sc_array_new (sizeof (t8_ghost_tree_t));

  /* initialize the global_tree_to_ghost_tree hash table */
  ghost->glo_tree_mempool = sc_mempool_new (sizeof (t8_ghost_gtree_hash_t));
  ghost->global_tree_to_ghost_tree =
    sc_hash_new (t8_ghost_gtree_hash_function, t8_ghost_gtree_equal_function,
                 NULL, NULL);

  /* initialize the process_offset hash table */
  ghost->proc_offset_mempool =
    sc_mempool_new (sizeof (t8_ghost_process_hash_t));
  ghost->process_offsets =
    sc_hash_new (t8_ghost_process_hash_function,
                 t8_ghost_process_equal_function, NULL, NULL);
  /* initialize the remote ghosts hash table */
  ghost->remote_ghosts =
    sc_hash_array_new (sizeof (t8_ghost_remote_t),
                       t8_ghost_remote_hash_function,
                       t8_ghost_remote_equal_function, NULL);
  /* initialize the remote processes array */
  ghost->remote_processes = sc_array_new (sizeof (int));
}

/* Return the remote struct of a given remote rank */
static t8_ghost_remote_t *
t8_forest_ghost_get_remote (t8_forest_t forest, int remote)
{
  t8_ghost_remote_t   remote_search;
#ifdef T8_ENABLE_DEBUG
  int                 ret;
#endif
  size_t              index;

  T8_ASSERT (t8_forest_is_committed (forest));

  remote_search.remote_rank = remote;
#ifdef T8_ENABLE_DEBUG
  ret =
#else
  (void)
#endif
    sc_hash_array_lookup (forest->ghosts->remote_ghosts, &remote_search,
                          &index);
  T8_ASSERT (ret);
  return (t8_ghost_remote_t *)
    sc_array_index (&forest->ghosts->remote_ghosts->a, index);
}

/* Return a remote processes info about the stored ghost elements */
static t8_ghost_process_hash_t *
t8_forest_ghost_get_proc_info (t8_forest_t forest, int remote)
{
  t8_ghost_process_hash_t proc_hash_search, **pproc_hash_found,
    *proc_hash_found;
#ifdef T8_ENABLE_DEBUG
  int                 ret;
#endif

  T8_ASSERT (t8_forest_is_committed (forest));

  proc_hash_search.mpirank = remote;
#ifdef T8_ENABLE_DEBUG
  ret =
#else
  (void)
#endif
    sc_hash_lookup (forest->ghosts->process_offsets, &proc_hash_search,
                    (void ***) &pproc_hash_found);
  T8_ASSERT (ret);
  proc_hash_found = *pproc_hash_found;
  T8_ASSERT (proc_hash_found->mpirank == remote);
  return proc_hash_found;
}

/* return the number of trees in a ghost */
t8_locidx_t
t8_forest_ghost_num_trees (t8_forest_t forest)
{
  if (forest->ghosts == NULL) {
    return 0;
  }
  T8_ASSERT (forest->ghosts != NULL);
  if (forest->ghosts->num_ghosts_elements <= 0) {
    return 0;
  }
  T8_ASSERT (forest->ghosts->ghost_trees != NULL);

  return forest->ghosts->ghost_trees->elem_count;
}

/* Given an index into the ghost_trees array return the ghost tree */
static t8_ghost_tree_t *
t8_forest_ghost_get_tree (t8_forest_t forest, t8_locidx_t lghost_tree)
{
  t8_ghost_tree_t    *ghost_tree;
  t8_forest_ghost_t   ghost;

  T8_ASSERT (t8_forest_is_committed (forest));
  ghost = forest->ghosts;
  T8_ASSERT (ghost != NULL);
  T8_ASSERT (ghost->ghost_trees != NULL);
  T8_ASSERT (0 <= lghost_tree &&
             lghost_tree < t8_forest_ghost_num_trees (forest));

  ghost_tree =
    (t8_ghost_tree_t *) t8_sc_array_index_locidx (ghost->ghost_trees,
                                                  lghost_tree);
  return ghost_tree;
}

t8_locidx_t
t8_forest_ghost_get_tree_element_offset (t8_forest_t
                                         forest, t8_locidx_t lghost_tree)
{
  T8_ASSERT (t8_forest_is_committed (forest));
  return t8_forest_ghost_get_tree (forest, lghost_tree)->element_offset;
}

/* Given an index in the ghost_tree array, return this tree's number of elements */
t8_locidx_t
t8_forest_ghost_tree_num_elements (t8_forest_t forest,
                                   t8_locidx_t lghost_tree)
{
  t8_ghost_tree_t    *ghost_tree;

  T8_ASSERT (t8_forest_is_committed (forest));

  ghost_tree = t8_forest_ghost_get_tree (forest, lghost_tree);
  return t8_element_array_get_count (&ghost_tree->elements);
}

t8_element_array_t *
t8_forest_ghost_get_tree_elements (t8_forest_t forest,
                                   t8_locidx_t lghost_tree)
{
  T8_ASSERT (t8_forest_is_committed (forest));
  T8_ASSERT (forest->ghosts != NULL);

  return &t8_forest_ghost_get_tree (forest, lghost_tree)->elements;
}

t8_locidx_t
t8_forest_ghost_get_ghost_treeid (t8_forest_t forest, t8_gloidx_t gtreeid)
{
  t8_ghost_gtree_hash_t query, *found, **pfound;

  T8_ASSERT (t8_forest_is_committed (forest));
  T8_ASSERT (forest->ghosts != NULL);

  query.global_id = gtreeid;
  if (sc_hash_lookup (forest->ghosts->global_tree_to_ghost_tree, &query,
                      (void ***) &pfound)) {
    /* The tree was found */
    found = *pfound;
    return found->index;
  }
  else {
    /* The tree was not found */
    return -1;
  }
}

/* Given an index in the ghost_tree array, return this tree's element class */
t8_eclass_t
t8_forest_ghost_get_tree_class (t8_forest_t forest, t8_locidx_t lghost_tree)
{
  t8_ghost_tree_t    *ghost_tree;
  T8_ASSERT (t8_forest_is_committed (forest));

  ghost_tree = t8_forest_ghost_get_tree (forest, lghost_tree);
  return ghost_tree->eclass;
}

/* Given an index in the ghost_tree array, return this tree's global id */
t8_gloidx_t
t8_forest_ghost_get_global_treeid (t8_forest_t forest,
                                   t8_locidx_t lghost_tree)
{
  t8_ghost_tree_t    *ghost_tree;
  T8_ASSERT (t8_forest_is_committed (forest));

  ghost_tree = t8_forest_ghost_get_tree (forest, lghost_tree);
  return ghost_tree->global_id;
}

/* Given an index into the ghost_trees array and for that tree an element index,
 * return the corresponding element. */
t8_element_t
  * t8_forest_ghost_get_element (t8_forest_t forest, t8_locidx_t lghost_tree,
                                 t8_locidx_t lelement)
{
  t8_ghost_tree_t    *ghost_tree;

  T8_ASSERT (t8_forest_is_committed (forest));

  ghost_tree = t8_forest_ghost_get_tree (forest, lghost_tree);
  T8_ASSERT (0 <= lelement &&
             lelement < t8_forest_ghost_tree_num_elements (forest,
                                                           lghost_tree));
  return t8_element_array_index_locidx (&ghost_tree->elements, lelement);
}

/* Initialize a t8_ghost_remote_tree_t */
static void
t8_ghost_init_remote_tree (t8_forest_t forest, t8_gloidx_t gtreeid,
                           int remote_rank,
                           t8_eclass_t eclass,
                           t8_ghost_remote_tree_t * remote_tree)
{
  t8_eclass_scheme_c *ts;
  t8_locidx_t         local_treeid;

  T8_ASSERT (remote_tree != NULL);

  ts = t8_forest_get_eclass_scheme (forest, eclass);
  local_treeid = gtreeid - t8_forest_get_first_local_tree_id (forest);
  /* Set the entries of the new remote tree */
  remote_tree->global_id = gtreeid;
  remote_tree->mpirank = remote_rank;
  remote_tree->eclass = t8_forest_get_eclass (forest, local_treeid);
  /* Initialize the array to store the element */
  t8_element_array_init (&remote_tree->elements, ts);
  /* Initialize the array to store the element indices. */
  sc_array_init (&remote_tree->element_indices, sizeof (t8_locidx_t));
}

/* Add a new element to the remote hash table (if not already in it).
 * Must be called for elements in linear order
 * element_index is the tree local index of this element */
static void
t8_ghost_add_remote (t8_forest_t forest, t8_forest_ghost_t ghost,
                     int remote_rank, t8_locidx_t ltreeid,
                     const t8_element_t * elem, t8_locidx_t element_index)
{
  t8_ghost_remote_t   remote_entry_lookup, *remote_entry;
  t8_ghost_remote_tree_t *remote_tree;
  t8_element_t       *elem_copy;
  t8_eclass_scheme_c *ts;
  t8_eclass_t         eclass;
  sc_array_t         *remote_array;
  size_t              index, element_count;
  t8_gloidx_t         gtreeid;
  int                *remote_process_entry;
  int                 level, copy_level = 0;

  /* Get the tree's element class and the scheme */
  eclass = t8_forest_get_tree_class (forest, ltreeid);
  ts = t8_forest_get_eclass_scheme (forest, eclass);
  gtreeid = t8_forest_get_first_local_tree_id (forest) + ltreeid;

  /* Check whether the remote_rank is already present in the remote ghosts
   * array. */
  remote_entry_lookup.remote_rank = remote_rank;
  remote_entry = (t8_ghost_remote_t *)
    sc_hash_array_insert_unique (ghost->remote_ghosts,
                                 (void *) &remote_entry_lookup, &index);
  if (remote_entry != NULL) {
    /* The remote rank was not in the array and was inserted now */
    remote_entry->remote_rank = remote_rank;
    remote_entry->num_elements = 0;
    /* Initialize the tree array of the new entry */
    sc_array_init_size (&remote_entry->remote_trees,
                        sizeof (t8_ghost_remote_tree_t), 1);
    /* Get a pointer to the new entry */
    remote_tree = (t8_ghost_remote_tree_t *)
      sc_array_index (&remote_entry->remote_trees, 0);
    /* initialize the remote_tree */
    t8_ghost_init_remote_tree (forest, gtreeid, remote_rank, eclass,
                               remote_tree);
    /* Since the rank is a new remote rank, we also add it to the
     * remote ranks array */
    remote_process_entry = (int *) sc_array_push (ghost->remote_processes);
    *remote_process_entry = remote_rank;
  }
  else {
    /* The remote rank alrady is contained in the remotes array at
     * position index. */
    remote_array = &ghost->remote_ghosts->a;
    remote_entry = (t8_ghost_remote_t *) sc_array_index (remote_array, index);
    T8_ASSERT (remote_entry->remote_rank == remote_rank);
    /* Check whether the tree has already an entry for this process.
     * Since we only add in local tree order the current tree is either
     * the last entry or does not have an entry yet. */
    remote_tree = (t8_ghost_remote_tree_t *)
      sc_array_index (&remote_entry->remote_trees,
                      remote_entry->remote_trees.elem_count - 1);
    if (remote_tree->global_id != gtreeid) {
      /* The tree does not exist in the array. We thus need to add it and
       * initialize it. */
      remote_tree = (t8_ghost_remote_tree_t *)
        sc_array_push (&remote_entry->remote_trees);
      t8_ghost_init_remote_tree (forest, gtreeid, remote_rank, eclass,
                                 remote_tree);
    }
  }
  /* remote_tree now points to a valid entry for the tree.
   * We can add a copy of the element to the elements array
   * if it does not exist already. If it exists it is the last entry in
   * the array. */
#ifdef T8_ENABLE_DEBUG
  {
    /* debugging assertion that the element is really not contained already */
    int                 ielem;
    t8_element_t       *test_el;
    int                 elem_count =
      t8_element_array_get_count (&remote_tree->elements);
    for (ielem = 0; ielem < elem_count - 1; ielem++) {
      test_el = t8_element_array_index_int (&remote_tree->elements, ielem);
      SC_CHECK_ABORTF (ts->t8_element_compare (test_el, elem),
                       "Local element %i already in remote ghosts at pos %i\n",
                       element_index, ielem);
    }
  }
#endif
  elem_copy = NULL;
  level = ts->t8_element_level (elem);
  element_count = t8_element_array_get_count (&remote_tree->elements);
  if (element_count > 0) {
    elem_copy =
      t8_element_array_index_locidx (&remote_tree->elements,
                                     element_count - 1);
    copy_level = ts->t8_element_level (elem_copy);
  }
  /* Check if the element was not contained in the array.
   * If so, we add a copy of elem to the array.
   * Otherwise, we do nothing. */
  if (elem_copy == NULL ||
      level != copy_level ||
      ts->t8_element_get_linear_id (elem_copy, copy_level) !=
      ts->t8_element_get_linear_id (elem, level)) {
    /* Add the element */
    elem_copy = t8_element_array_push (&remote_tree->elements);
    ts->t8_element_copy (elem, elem_copy);
    /* Add the index of the element */
    *(t8_locidx_t *) sc_array_push (&remote_tree->element_indices) =
      element_index;
    remote_entry->num_elements++;
  }
}

#if 0
/* In ghost version 3, the remote elements are not added in their linear order
 * to the ghost struct, and same elements may be added more than once.
 * Since we need to call t8_ghost_add_remote in linear order and only once per element,
 * we temporally store the element indices in a hash_array,
 * after all remote elements of a tree are parsed, we sort the hash_array and
 * call t8_ghost_add_remote for each entry. */

typedef struct
{
  t8_locidx_t         element_index;    /* The tree local index of this element */
  sc_array_t          remote_ranks;     /* All ranks that this element is a remote of */
} t8_forest_ghost_rem_el_index_t;

/* hash function usese element_index as hash */
static unsigned
t8_forest_ghost_rem_el_index_hash (const void *index, const void *u)
{
  return ((t8_forest_ghost_rem_el_index_t *) index)->element_index;
}

/* comparison function for sorting uses element_index for equality */
static int
t8_forest_ghost_rem_el_index_compare (const void *indexa, const void *indexb)
{
  t8_forest_ghost_rem_el_index_t *Ia =
    (t8_forest_ghost_rem_el_index_t *) indexa;
  t8_forest_ghost_rem_el_index_t *Ib =
    (t8_forest_ghost_rem_el_index_t *) indexb;

  return Ia->element_index - Ib->element_index;
}

/* equal function uses element_index for equality */
static int
t8_forest_ghost_rem_el_index_eq (const void *indexa, const void *indexb,
                                 const void *u)
{
  return !t8_forest_ghost_rem_el_index_compare (indexa, indexb);
}

/* Sort all added remote indices, parse them and add the elements as ghosts.
 * This function also truncates the hash_array. */
static void
t8_forest_ghost_add_remote_indices (t8_forest_t forest,
                                    t8_forest_ghost_t ghost,
                                    t8_locidx_t ltreeid,
                                    sc_hash_array_t * rem_el_indices)
{
  sc_array_t         *indices_view;
  size_t              iremote, ielem;
  t8_forest_ghost_rem_el_index_t *index;
  t8_element_t       *element;
  int                 remote_rank;

  /* Get a pointer to the underlying array */
  indices_view = &rem_el_indices->a;
  /* sort the array */
  sc_array_sort (indices_view, t8_forest_ghost_rem_el_index_compare);

  /* iterate through the element and add as remotes */
  for (ielem = 0; ielem < indices_view->elem_count; ielem++) {
    /* Get the element's index */
    index =
      (t8_forest_ghost_rem_el_index_t *) sc_array_index (indices_view, ielem);
    /* Get a pointer to the element */
    element =
      t8_forest_get_element_in_tree (forest, ltreeid, index->element_index);
    /* parse all ranks that this element is a remote of and add the elemetn as
     * remote ghost */
    for (iremote = 0; iremote < index->remote_ranks.elem_count; iremote++) {
      remote_rank = *(int *) sc_array_index (&index->remote_ranks, iremote);
      t8_ghost_add_remote (forest, ghost, remote_rank, ltreeid, element,
                           index->element_index);
    }
    /* Clean-up the memory for the remote ranks */
    sc_array_reset (&index->remote_ranks);
  }
  /* Clean the hash_array */
  sc_hash_array_truncate (rem_el_indices);
}

/* Add an entry to the hash_array of element indices.
 * If this element was already considered for the remote then the element
 * index is not added */
static void
t8_forest_ghost_add_remote_index (sc_hash_array_t * rem_el_indices,
                                  t8_locidx_t element_index, int remote_rank)
{
  t8_forest_ghost_rem_el_index_t index_search, *index_found;
  size_t              position, iremote;
  int                 check_rank;

  index_search.element_index = element_index;
  /* Try to insert this entry. If this element index already has an entry,
   * then position is set to the array position of the contained entry and
   * index_found is NULL.
   * otherwise to the position of the newly inserted entry, and
   * index_found points to this entry, */
  index_found = (t8_forest_ghost_rem_el_index_t *)
    sc_hash_array_insert_unique (rem_el_indices, &index_search, &position);
  if (index_found != NULL) {
    /* This is a new index and we need to initialize it first */
    index_found->element_index = element_index;
    sc_array_init (&index_found->remote_ranks, sizeof (int));
    /* we add the remote_rank to this entry */
    *(int *) sc_array_push (&index_found->remote_ranks) = remote_rank;
    return;
  }
  else {
    /* The entry was already contained in the hash_array */
    /* Get a pointer to the found entry */
    index_found =
      (t8_forest_ghost_rem_el_index_t *) sc_array_index (&rem_el_indices->a,
                                                         position);
    T8_ASSERT (index_found->element_index == element_index);
    /* Search whether the remote_rank was already added as a remote rank of
     * this element */
    /* TODO: The number of remote ranks of an element is, in theory, not bounded,
     *       thus this search can be very expensive. Is this a problem in praxis? */
    for (iremote = 0; iremote < index_found->remote_ranks.elem_count;
         iremote++) {
      check_rank =
        *(int *) sc_array_index (&index_found->remote_ranks, iremote);
      if (check_rank == remote_rank) {
        /* The rank was already stored as a remote for this element,
         * we can abort here */
        return;
      }
    }
    /* The remote_rank was not added as a rank for this element, we add it */
    *(int *) sc_array_push (&index_found->remote_ranks) = remote_rank;
  }
}

typedef int8_t      t8_element_face_flag_t;

typedef struct
{
  sc_hash_array_t    *rem_el_indices;   /* The indices of the so far added remote elements of this tree */
  int                 face_owner_low, face_owner_high;  /* The lowest and highest owner
                                                           at the neighbor face for the parent element */
  int                 neighbor_unique_owner;    /* If non-negative, then the owner of the neighbor face
                                                   is unique and this stores its rank */
  t8_eclass_t         eclass;
} t8_forest_ghost_iterate_face_data_t;

/* As soon as the ghost top-down search finds an element whose descendants at a face f
 * are all owned by the current rank, we start a face iteration for this element and face.
 * Thus, all leafs of the element that lie on the face are traversed.
 * This happens in a top-down search, and on each intermediate level this callback
 * function is called. If it returns true, the top-down iteration continues.
 * In this callback, we compute the owners at the neighbor face and if
 *  a) all neighbor leafs are owned by this rank,
 *     then we do not need to consider the leafs as remote elements at face f,
 *     thus we return false and the top-down search stops.
 *  b) the neighbor leafs are owned by ranks different to the current rank.
 *     In this case, we continue the search.
 *  c) the element is a leaf,
 *     then we compute its owners and add it as remote to all owners that are not the current rank.
 */
static int
t8_forest_ghost_iterate_face_add_remote (t8_forest_t forest,
                                         t8_locidx_t ltreeid,
                                         const t8_element_t * element,
                                         int face, void *user_data,
                                         t8_locidx_t leaf_index)
{
  t8_forest_ghost_iterate_face_data_t *data;
  sc_array_t          owners_at_face;   /* TODO: we could also at an sc_array to data and reuse it everytime */
  int                 lower, upper;
  int                 remote_rank;
  size_t              iown;

  data = (t8_forest_ghost_iterate_face_data_t *) user_data;
  lower = data->face_owner_low;
  upper = data->face_owner_high;

  if (leaf_index >= 0) {
    /* The element is a leaf, we compute its neighbor owners and add it
     * as a remote to the ghost struct */
    if (data->neighbor_unique_owner < 0) {
      /* There may be more than one owner processes of the neighbor face,
       * since the owners of this leaf have not been computed, we compute them
       * now. */
      sc_array_init_size (&owners_at_face, sizeof (int), 2);
      /* Set the lower and upper bound of the face owners */
      *(int *) sc_array_index (&owners_at_face, 0) = lower;
      *(int *) sc_array_index (&owners_at_face, 1) = upper;
      t8_forest_element_owners_at_neigh_face (forest, ltreeid, element,
                                              face, &owners_at_face);
      /* parse through all owners of the neighbor element and add this leaf
       * as a remote for each */
      for (iown = 0; iown < owners_at_face.elem_count; iown++) {
        remote_rank = *(int *) sc_array_index (&owners_at_face, iown);
        /* TODO: Does this still work, even though the remotes are not added in
         *       order? */
        if (remote_rank != forest->mpirank) {
          t8_forest_ghost_add_remote_index (data->rem_el_indices, leaf_index,
                                            remote_rank);
        }
      }
      sc_array_reset (&owners_at_face);
    }
    else {
      /* The owner is unique, add the leaf as remote to this owner */
      t8_forest_ghost_add_remote_index (data->rem_el_indices, leaf_index,
                                        data->neighbor_unique_owner);
    }
    return 0;                   /* return value is ignored for leafs */
  }

  if (lower > upper) {
    /* This face does not have any neighbors (domain boundary) */
    /* Do not continue recursion */
    SC_ABORT_NOT_REACHED ();    /* TODO: remove if this never hits. We just keep it in as a correctness check */
    return 0;
  }

  /* we now compute the bounds for owners at the neighbor face for this element */
  t8_forest_element_owners_at_neigh_face_bounds (forest, ltreeid, element,
                                                 face, &lower, &upper);

#if 0
  /* TODO: We used this to store the lower and upper bounds for the next
   * level, however if the top-down search enters a new sibling, this information
   * is not correct any longer. Now, we do not save new lower and upper bounds at
   * all. We could store for each level the bounds, memory O (maxlevel) */
  /* Set the new lower and upper bound for the owners */
  data->face_owner_low = *(int *) sc_array_index (&owners_at_face, 0);
  if (owners_at_face.elem_count >= 2) {
    data->face_owner_high = *(int *)
      sc_array_index (&owners_at_face, owners_at_face.elem_count - 1);
  }
  else {
    data->face_owner_high = data->face_owner_low;
  }
#endif
  if (lower > upper) {
    /* there is no neighbor */
    return 0;
  }
  if (lower == upper) {
    /* There is only one owner of the neighbor element at the face.
     * We check if it is the current rank, if so, there is nothing left to do. */
    if (lower == forest->mpirank) {
      /* do not continue recursion */
      return 0;
    }
    /* There is exactly one owner across the face and it is not the current rank */
    data->neighbor_unique_owner = lower;
    return 1;
  }
  else {
    /* We cannot say whether the owner of the neighbor face is unique and
     * different from the current rank */
    data->neighbor_unique_owner = -1;
  }
  return 1;
}
#endif

typedef struct
{
  sc_array_t          bounds_per_level; /* For each level from the nca to the parent of the current element
                                           we store for each face the lower and upper bounds of the owners at
                                           this face. We also store bounds for the element's owners.
                                           Each entry is an array of 2 * (max_num_faces + 1) integers,
                                           | face_0 low | face_0 high | ... | face_n low | face_n high | owner low | owner high | */
  sc_array_t          face_owners;      /* Temporary storage for all owners at a leaf's face */
  t8_eclass_scheme_c *ts;
  t8_gloidx_t         gtreeid;
  int                 level_nca;        /* The refinement level of the root element in the search.
                                           At position element_level - level_nca in bounds_per_level are the bounds
                                           for the parent of element. */
  int                 max_num_faces;
  t8_eclass_t         eclass;
#ifdef T8_ENABLE_DEBUG
  t8_locidx_t         left_out; /* Count the elements for which we skip the search */
#endif
} t8_forest_ghost_boundary_data_t;

static int
t8_forest_ghost_search_boundary (t8_forest_t forest, t8_locidx_t ltreeid,
                                 const t8_element_t * element,
                                 const int is_leaf,
                                 t8_element_array_t * leafs,
                                 t8_locidx_t tree_leaf_index, void *query,
                                 size_t query_index)
{
  t8_forest_ghost_boundary_data_t *data =
    (t8_forest_ghost_boundary_data_t *) t8_forest_get_user_data (forest);
  int                 num_faces, iface, faces_totally_owned, level;
  int                 parent_face;
  int                 lower, upper, *bounds, *new_bounds, parent_lower,
    parent_upper;
  int                 el_lower, el_upper;
  int                 element_is_owned, iproc, remote_rank;

  /* First part: the search enters a new tree, we need to reset the user_data */
  if (t8_forest_global_tree_id (forest, ltreeid) != data->gtreeid) {
    int                 max_num_faces;
    /* The search has entered a new tree, store its eclass and element scheme */
    data->gtreeid = t8_forest_global_tree_id (forest, ltreeid);
    data->eclass = t8_forest_get_eclass (forest, ltreeid);
    data->ts = t8_forest_get_eclass_scheme (forest, data->eclass);
    data->level_nca = data->ts->t8_element_level (element);
    data->max_num_faces = data->ts->t8_element_max_num_faces (element);
    max_num_faces = data->max_num_faces;
    sc_array_reset (&data->bounds_per_level);
    sc_array_init_size (&data->bounds_per_level,
                        2 * (max_num_faces + 1) * sizeof (int), 1);
    /* Set the (imaginary) owner bounds for the parent of the root element */
    bounds = (int *) sc_array_index (&data->bounds_per_level, 0);
    for (iface = 0; iface < max_num_faces + 1; iface++) {
      bounds[iface * 2] = 0;
      bounds[iface * 2 + 1] = forest->mpisize - 1;
    }
    /* TODO: compute bounds */
  }

  /* The level of the current element */
  level = data->ts->t8_element_level (element);
  /* Get a pointer to the owner at face bounds of this element, if there doesnt exist
   * an entry for this in the bounds_per_level array yet, we allocate it */
  T8_ASSERT (level >= data->level_nca);
  if (data->bounds_per_level.elem_count <=
      (size_t) level - data->level_nca + 1) {
    T8_ASSERT (data->bounds_per_level.elem_count ==
               (size_t) level - data->level_nca + 1);
    new_bounds = (int *) sc_array_push (&data->bounds_per_level);
  }
  else {
    new_bounds = (int *) sc_array_index (&data->bounds_per_level,
                                         level - data->level_nca + 1);
  }

  /* Get a pointer to the owner bounds of the parent */
  bounds =
    (int *) sc_array_index (&data->bounds_per_level, level - data->level_nca);
  /* Get bounds for the element's parent's owners */
  parent_lower = bounds[2 * data->max_num_faces];
  parent_upper = bounds[2 * data->max_num_faces + 1];
  /* Temporarily store them to serve as bounds for this element's owners */
  el_lower = parent_lower;
  el_upper = parent_upper;
  /* Compute bounds for the element's owners */
  t8_forest_element_owners_bounds (forest, data->gtreeid, element,
                                   data->eclass, &el_lower, &el_upper);
  /* Set these as the new bounds */
  new_bounds[2 * data->max_num_faces] = el_lower;
  new_bounds[2 * data->max_num_faces + 1] = el_upper;
  element_is_owned = (el_lower == el_upper);
  num_faces = data->ts->t8_element_num_faces (element);
  faces_totally_owned = 1;

  /* TODO: we may not carry on with the face computations if the element is not
   *       totally onwed and immediately return 1. However, how do we set the bounds for
   *       the face owners then?
   */
  for (iface = 0; iface < num_faces; iface++) {
    /* Compute the face number of the parent to reuse the bounds */
    parent_face = data->ts->t8_element_face_parent_face (element, iface);
    if (parent_face >= 0) {
      /* This face was also a face of the parent, we reuse the computed bounds */
      lower = bounds[parent_face * 2];
      upper = bounds[parent_face * 2 + 1];
    }
    else {
      /* this is an inner face, thus the face owners must be owners of the
       * parent element */
      lower = parent_lower;
      upper = parent_upper;
    }

    if (!is_leaf) {
      /* The element is not a leaf, we compute bounds for the face neighbor owners,
       * if all face neighbors are owned by this rank, and the element is completely
       * owned, then we do not continue the search. */
      /* Compute the owners of the neighbor at this face of the element */
      t8_forest_element_owners_at_neigh_face_bounds (forest, ltreeid, element,
                                                     iface, &lower, &upper);
      /* Store the new bounds at the entry for this element */
      new_bounds[iface * 2] = lower;
      new_bounds[iface * 2 + 1] = upper;
      if (lower == upper && lower == forest->mpirank) {
        /* All neighbor leafs at this face are owned by the current rank */
        faces_totally_owned = faces_totally_owned && 1;
      }
      else {
        faces_totally_owned = 0;
      }
    }
    else {
      /* The element is a leaf, we compute all of its face neighbor owners
       * and add the element as a remote element to all of them. */
      sc_array_resize (&data->face_owners, 2);
      /* The first and second entry in the face_owners array serve as lower
       * and upper bound */
      *(int *) sc_array_index (&data->face_owners, 0) = lower;
      *(int *) sc_array_index (&data->face_owners, 1) = upper;
      t8_forest_element_owners_at_neigh_face (forest, ltreeid, element,
                                              iface, &data->face_owners);
      /*TODO: add as remotes */
      for (iproc = 0; iproc < (int) data->face_owners.elem_count; iproc++) {
        remote_rank = *(int *) sc_array_index (&data->face_owners, iproc);
        if (remote_rank != forest->mpirank) {
          t8_ghost_add_remote (forest, forest->ghosts, remote_rank, ltreeid,
                               element, tree_leaf_index);
        }
      }
    }
  }                             /* end face loop */
#if 0
  /* TODO: can we remove this code? */
  if (element_is_owned || face_totally_owned) {
    /* Either all descendants of element are owned by the current rank
     * or all of its leafs at the face are. */
    face_it_data.face_owner_low = 0;
    face_it_data.face_owner_high = forest->mpisize - 1;
    face_it_data.eclass = data->eclass;
    face_it_data.neighbor_unique_owner = -1;
    face_it_data.rem_el_indices = data->rem_el_indices;
    t8_forest_iterate_faces (forest, ltreeid, element, iface, leafs,
                             &face_it_data, correct_tree_leaf_index,
                             t8_forest_ghost_iterate_face_add_remote);
  }
#endif
  if (faces_totally_owned && element_is_owned) {
    /* The element only has local descendants and all of its face neighbors
     * are local as well. We do not continue the search */
#ifdef T8_ENABLE_DEBUG
    if (tree_leaf_index < 0) {
      data->left_out += t8_element_array_get_count (leafs);
    }
#endif
    return 0;
  }
  /* Continue the top-down search if this element or its face neighbors are
   * not completely owned by the rank. */
  return 1;
}

/* Fill the remote ghosts of a ghost structure.
 * We iterate through all elements and check if their neighbors
 * lie on remote processes. If so, we add the element to the
 * remote_ghosts array of ghost.
 * We also fill the remote_processes here.
 */
static void
t8_forest_ghost_fill_remote_v3 (t8_forest_t forest)
{
  t8_forest_ghost_boundary_data_t data;
  void               *store_user_data = NULL;

  /* Start with invalid entries in the user data.
   * These are set in t8_forest_ghost_search_boundary each time
   * a new tree is entered */
  data.eclass = T8_ECLASS_COUNT;
  data.gtreeid = -1;
  data.ts = NULL;
#ifdef T8_ENABLE_DEBUG
  data.left_out = 0;
#endif
  sc_array_init (&data.face_owners, sizeof (int));
  /* This is a dummy init, since we call sc_array_reset in ghost_search_boundary
   * and we should not call sc_array_reset on a non-initialized array */
  sc_array_init (&data.bounds_per_level, 1);
  /* Store any user data that may reside on the forest */
  store_user_data = t8_forest_get_user_data (forest);
  /* Set the user data for the search routine */
  t8_forest_set_user_data (forest, &data);
  /* Loop over the trees of the forest */
  t8_forest_search (forest, t8_forest_ghost_search_boundary, NULL, NULL);

  /* Reset the user data from before search */
  t8_forest_set_user_data (forest, store_user_data);

  /* Reset the data arrays */
  sc_array_reset (&data.face_owners);
  sc_array_reset (&data.bounds_per_level);
#ifdef T8_ENABLE_DEBUG
#endif
}

/* Fill the remote ghosts of a ghost structure.
 * We iterate through all elements and check if their neighbors
 * lie on remote processes. If so, we add the element to the
 * remote_ghosts array of ghost.
 * We also fill the remote_processes here.
 * If ghost_method is 0, then we assume a balanced forest and
 * construct the remote processes by looking at the half neighbors of an element.
 * Otherwise, we use the owners_at_face method.
 */
static void
t8_forest_ghost_fill_remote (t8_forest_t forest, t8_forest_ghost_t ghost,
                             int ghost_method)
{
  t8_element_t       *elem, **half_neighbors = NULL;
  t8_locidx_t         num_local_trees, num_tree_elems;
  t8_locidx_t         itree, ielem;
  t8_tree_t           tree;
  t8_eclass_t         tree_class, neigh_class, last_class;
  t8_gloidx_t         neighbor_tree;
  t8_eclass_scheme_c *ts, *neigh_scheme = NULL, *prev_neigh_scheme = NULL;

  int                 iface, num_faces;
  int                 num_face_children, max_num_face_children = 0;
  int                 ichild, owner;
  sc_array_t          owners, tree_owners;
  int                 is_atom;

  last_class = T8_ECLASS_COUNT;
  num_local_trees = t8_forest_get_num_local_trees (forest);
  if (ghost_method != 0) {
    sc_array_init (&owners, sizeof (int));
    sc_array_init (&tree_owners, sizeof (int));
  }

  /* Loop over the trees of the forest */
  for (itree = 0; itree < num_local_trees; itree++) {
    /* Get a pointer to the tree, the class of the tree, the
     * scheme associated to the class and the number of elements in
     * this tree. */
    tree = t8_forest_get_tree (forest, itree);
    tree_class = t8_forest_get_tree_class (forest, itree);
    ts = t8_forest_get_eclass_scheme (forest, tree_class);

    /* Loop over the elements of this tree */
    num_tree_elems = t8_forest_get_tree_element_count (tree);
    for (ielem = 0; ielem < num_tree_elems; ielem++) {
      /* Get the element of the tree */
      elem = t8_forest_get_tree_element (tree, ielem);
      num_faces = ts->t8_element_num_faces (elem);
      if (ts->t8_element_level (elem) == ts->t8_element_maxlevel ()) {
        /* flag to decide whether this element is at the maximum level */
        is_atom = 1;
      }
      else {
        is_atom = 0;
      }
      for (iface = 0; iface < num_faces; iface++) {
        /* TODO: Check whether the neighbor element is inside the forest,
         *       if not then do not compute the half_neighbors.
         *       This will save computing time. Needs an "element is in forest" function
         *       Currently we perform this check in the half_neighbors function. */

        /* Get the element class of the neighbor tree */
        neigh_class =
          t8_forest_element_neighbor_eclass (forest, itree, elem, iface);
        neigh_scheme = t8_forest_get_eclass_scheme (forest, neigh_class);
        if (ghost_method == 0) {
          /* Use half neighbors */
          /* Get the number of face children of the element at this face */
          num_face_children = ts->t8_element_num_face_children (elem, iface);
          /* regrow the half_neighbors array if neccessary.
           * We also need to reallocate it, if the element class of the neighbor
           * changes */
          if (max_num_face_children < num_face_children ||
              last_class != neigh_class) {
            if (max_num_face_children > 0) {
              /* Clean-up memory */
              prev_neigh_scheme->t8_element_destroy (max_num_face_children,
                                                     half_neighbors);
              T8_FREE (half_neighbors);
            }
            half_neighbors = T8_ALLOC (t8_element_t *, num_face_children);
            /* Allocate memory for the half size face neighbors */
            neigh_scheme->t8_element_new (num_face_children, half_neighbors);
            max_num_face_children = num_face_children;
            last_class = neigh_class;
            prev_neigh_scheme = neigh_scheme;
          }
          if (!is_atom) {
            /* Construct each half size neighbor */
            neighbor_tree =
              t8_forest_element_half_face_neighbors (forest, itree, elem,
                                                     half_neighbors,
                                                     neigh_scheme, iface,
                                                     num_face_children, NULL);
          }
          else {
            int                 dummy_neigh_face;
            /* This element has maximum level, we only construct its neighbor */
            neighbor_tree =
              t8_forest_element_face_neighbor (forest, itree, elem,
                                               half_neighbors[0],
                                               neigh_scheme, iface,
                                               &dummy_neigh_face);
          }
          if (neighbor_tree >= 0) {
            /* If there exist face neighbor elements (we are not at a domain boundary */
            /* Find the owner process of each face_child */
            for (ichild = 0; ichild < num_face_children; ichild++) {
              /* find the owner */
              owner =
                t8_forest_element_find_owner (forest, neighbor_tree,
                                              half_neighbors[ichild],
                                              neigh_class);
              T8_ASSERT (0 <= owner && owner < forest->mpisize);
              if (owner != forest->mpirank) {
                /* Add the element as a remote element */
                t8_ghost_add_remote (forest, ghost, owner, itree, elem,
                                     ielem);
              }
            }
          }
        }                       /* end ghost_method 0 */
        else {
          size_t              iowner;
          /* Construc the owners at the face of the neighbor element */
          t8_forest_element_owners_at_neigh_face (forest, itree, elem, iface,
                                                  &owners);
          T8_ASSERT (owners.elem_count >= 0);
          /* Iterate over all owners and if any is not the current process,
           * add this element as remote */
          for (iowner = 0; iowner < owners.elem_count; iowner++) {
            owner = *(int *) sc_array_index (&owners, iowner);
            T8_ASSERT (0 <= owner && owner < forest->mpisize);
            if (owner != forest->mpirank) {
              /* Add the element as a remote element */
              t8_ghost_add_remote (forest, ghost, owner, itree, elem, ielem);
            }
          }
          sc_array_truncate (&owners);
        }
      }                         /* end face loop */
    }                           /* end element loop */
  }                             /* end tree loop */

  if (forest->profile != NULL) {
    /* If profiling is enabled, we count the number of remote processes. */
    forest->profile->ghosts_remotes = ghost->remote_processes->elem_count;
  }
  /* Clean-up memory */
  if (ghost_method == 0) {
    if (half_neighbors != NULL) {
      neigh_scheme->t8_element_destroy (max_num_face_children,
                                        half_neighbors);
      T8_FREE (half_neighbors);
    }
  }
  else {
    sc_array_reset (&owners);
    sc_array_reset (&tree_owners);
  }
}

/* Begin sending the ghost elements from the remote ranks
 * using non-blocking communication.
 * Afterward
 *  t8_forest_ghost_send_end
 * must be called to end the communication.
 * Returns an array of mpi_send_info_t, one for each remote rank.
 */
static t8_ghost_mpi_send_info_t *
t8_forest_ghost_send_start (t8_forest_t forest, t8_forest_ghost_t ghost,
                            sc_MPI_Request ** requests)
{
  int                 proc_index, remote_rank;
  int                 num_remotes;
  size_t              remote_index;
  t8_ghost_remote_t  *remote_entry;
  sc_array_t         *remote_trees;
  t8_ghost_remote_tree_t *remote_tree = NULL;
  t8_ghost_mpi_send_info_t *send_info, *current_send_info;
  char               *current_buffer;
  size_t              bytes_written, element_bytes, element_count,
    element_size;
#ifdef T8_ENABLE_DEBUG
  size_t              acc_el_count = 0;
#endif
  int                 mpiret;

  /* Allocate a send_buffer for each remote rank */
  num_remotes = ghost->remote_processes->elem_count;
  send_info = T8_ALLOC (t8_ghost_mpi_send_info_t, num_remotes);
  *requests = T8_ALLOC (sc_MPI_Request, num_remotes);

  /* Loop over all remote processes */
  for (proc_index = 0; proc_index < (int) ghost->remote_processes->elem_count;
       proc_index++) {
    current_send_info = send_info + proc_index;
    /* Get the rank of the current remote process. */
    remote_rank = *(int *) sc_array_index_int (ghost->remote_processes,
                                               proc_index);
    t8_debugf ("Filling send buffer for process %i\n", remote_rank);
    /* initialize the send_info for the current rank */
    current_send_info->recv_rank = remote_rank;
    current_send_info->num_bytes = 0;
    current_send_info->request = *requests + proc_index;
    /* Lookup the ghost elements for the first tree of this remote */
    remote_entry = t8_forest_ghost_get_remote (forest, remote_rank);
    T8_ASSERT (remote_entry->remote_rank == remote_rank);
    /* Loop over all trees of the remote rank and count the bytes */
    /* At first we store the number of remote trees in the buffer */
    current_send_info->num_bytes += sizeof (size_t);
    /* add padding before the eclass */
    current_send_info->num_bytes +=
      T8_ADD_PADDING (current_send_info->num_bytes);
    /* TODO: put this in a funtion */
    /* TODO: Use remote_entry to count the number of bytes while inserting
     *        the remote ghosts. */
    remote_trees = &remote_entry->remote_trees;
    for (remote_index = 0; remote_index < remote_trees->elem_count;
         remote_index++) {
      /* Get the next remote tree. */
      remote_tree = (t8_ghost_remote_tree_t *) sc_array_index (remote_trees,
                                                               remote_index);
      /* We will store the global tree id, the element class and the list
       * of elements in the send_buffer. */
      current_send_info->num_bytes += sizeof (t8_gloidx_t);
      /* add padding before the eclass */
      current_send_info->num_bytes +=
        T8_ADD_PADDING (current_send_info->num_bytes);
      current_send_info->num_bytes += sizeof (t8_eclass_t);
      /* add padding before the elements */
      current_send_info->num_bytes +=
        T8_ADD_PADDING (current_send_info->num_bytes);
      /* The byte count of the elements */
      element_size = t8_element_array_get_size (&remote_tree->elements);
      element_count = t8_element_array_get_count (&remote_tree->elements);
      element_bytes = element_size * element_count;
      /* We will store the number of elements */
      current_send_info->num_bytes += sizeof (size_t);
      /* add padding before the elements */
      current_send_info->num_bytes +=
        T8_ADD_PADDING (current_send_info->num_bytes);
      current_send_info->num_bytes += element_bytes;
      /* add padding after the elements */
      current_send_info->num_bytes +=
        T8_ADD_PADDING (current_send_info->num_bytes);
    }

    /* We now now the number of bytes for our send_buffer and thus
     * allocate it. */
    current_send_info->buffer = T8_ALLOC_ZERO (char,
                                               current_send_info->num_bytes);

    /* We iterate through the tree again and store the tree info and the elements
     * into the send_buffer. */
    current_buffer = current_send_info->buffer;
    bytes_written = 0;
    /* Start with the number of remote trees in the buffer */
    memcpy (current_buffer + bytes_written, &remote_trees->elem_count,
            sizeof (size_t));
    bytes_written += sizeof (size_t);
    bytes_written += T8_ADD_PADDING (bytes_written);
#ifdef T8_ENABLE_DEBUG
    acc_el_count = 0;
#endif
    for (remote_index = 0; remote_index < remote_trees->elem_count;
         remote_index++) {
      /* Get a pointer to the tree */
      remote_tree =
        (t8_ghost_remote_tree_t *) sc_array_index (remote_trees,
                                                   remote_index);
      T8_ASSERT (remote_tree->mpirank == remote_rank);

      /* Copy the global tree id */
      memcpy (current_buffer + bytes_written, &remote_tree->global_id,
              sizeof (t8_gloidx_t));
      bytes_written += sizeof (t8_gloidx_t);
      bytes_written += T8_ADD_PADDING (bytes_written);
      /* Copy the trees element class */
      memcpy (current_buffer + bytes_written, &remote_tree->eclass,
              sizeof (t8_eclass_t));
      bytes_written += sizeof (t8_eclass_t);
      bytes_written += T8_ADD_PADDING (bytes_written);
      /* Store the number of elements in the buffer */
      element_count = t8_element_array_get_count (&remote_tree->elements);
      memcpy (current_buffer + bytes_written, &element_count,
              sizeof (size_t));
      bytes_written += sizeof (size_t);
      bytes_written += T8_ADD_PADDING (bytes_written);
      /* The byte count of the elements */
      element_size = t8_element_array_get_size (&remote_tree->elements);
      element_bytes = element_size * element_count;
      /* Copy the elements into the send buffer */
      memcpy (current_buffer + bytes_written,
              t8_element_array_get_data (&remote_tree->elements),
              element_bytes);
      bytes_written += element_bytes;
      /* add padding after the elements */
      bytes_written += T8_ADD_PADDING (bytes_written);

      /* Add to the counter of remote elements. */
      ghost->num_remote_elements += element_count;
#ifdef T8_ENABLE_DEBUG
      acc_el_count += element_count;
#endif
    }                           /* End tree loop */

    T8_ASSERT (bytes_written == current_send_info->num_bytes);
    /* We can now post the MPI_Isend for the remote process */
    mpiret =
      sc_MPI_Isend (current_buffer, bytes_written, sc_MPI_BYTE, remote_rank,
                    T8_MPI_GHOST_FOREST, forest->mpicomm,
                    *requests + proc_index);
    SC_CHECK_MPI (mpiret);
  }                             /* end process loop */
  return send_info;
}

static void
t8_forest_ghost_send_end (t8_forest_t forest, t8_forest_ghost_t ghost,
                          t8_ghost_mpi_send_info_t * send_info,
                          sc_MPI_Request * requests)
{
  int                 num_remotes;
  int                 proc_pos, mpiret;

  T8_ASSERT (t8_forest_is_committed (forest));
  T8_ASSERT (ghost != NULL);

  /* Get the number of remote processes */
  num_remotes = ghost->remote_processes->elem_count;

  /* We wait for all communication to end. */
  mpiret = sc_MPI_Waitall (num_remotes, requests, sc_MPI_STATUSES_IGNORE);
  SC_CHECK_MPI (mpiret);

  /* Clean-up */
  for (proc_pos = 0; proc_pos < num_remotes; proc_pos++) {
    T8_FREE (send_info[proc_pos].buffer);
  }
  T8_FREE (send_info);
  T8_FREE (requests);
}

/* Receive a single message from a remote process, after the message was
 * successfully probed.
 * Returns the allocated receive buffer and the number of bytes received */
static char        *
t8_forest_ghost_receive_message (int recv_rank, sc_MPI_Comm comm,
                                 sc_MPI_Status status, int *recv_bytes)
{
  char               *recv_buffer;
  int                 mpiret;

  T8_ASSERT (recv_rank == status.MPI_SOURCE);
  T8_ASSERT (status.MPI_TAG == T8_MPI_GHOST_FOREST);

  /* Get the number of bytes in the message */
  mpiret = sc_MPI_Get_count (&status, sc_MPI_BYTE, recv_bytes);

  /* Allocate receive buffer */
  recv_buffer = T8_ALLOC_ZERO (char, *recv_bytes);
  /* receive the message */
  mpiret = sc_MPI_Recv (recv_buffer, *recv_bytes, sc_MPI_BYTE, recv_rank,
                        T8_MPI_GHOST_FOREST, comm, sc_MPI_STATUS_IGNORE);
  SC_CHECK_MPI (mpiret);

  return recv_buffer;
}

/* Parse a message from a remote process and correctly include the received
 * elements in the ghost structure.
 * The message looks like:
 * num_trees | pad | treeid 0 | pad | eclass 0 | pad | num_elems 0 | pad | elements | pad | treeid 1 | ...
 *  size_t   |     |t8_gloidx |     |t8_eclass |     | size_t      |     | t8_element_t |
 *
 * pad is paddind, see T8_ADD_PADDING
 *
 * current_element_offset is updated in each step to store the element offset
 * of the next ghost tree to be inserted.
 * When called with the first message, current_element_offset must be set to 0.
 */
/* Currently we expect that the messages arrive in order of the sender's rank. */
static void
t8_forest_ghost_parse_received_message (t8_forest_t forest,
                                        t8_forest_ghost_t ghost,
                                        t8_locidx_t * current_element_offset,
                                        int recv_rank, char *recv_buffer,
                                        int recv_bytes)
{
  size_t              bytes_read, first_tree_index = 0, first_element_index =
    0;
  t8_locidx_t         num_trees, itree;
  t8_gloidx_t         global_id;
  t8_eclass_t         eclass;
  size_t              num_elements, old_elem_count, ghosts_offset;
  t8_ghost_gtree_hash_t *tree_hash, **pfound_tree, *found_tree;
  t8_ghost_tree_t    *ghost_tree;
  t8_eclass_scheme_c *ts;
  t8_element_t       *element_insert;
  t8_ghost_process_hash_t *process_hash;
#ifdef T8_ENABLE_DEBUG
  int                 added_process;
#endif

  bytes_read = 0;
  /* read the number of trees */
  num_trees = *(size_t *) recv_buffer;
  bytes_read += sizeof (size_t);
  bytes_read += T8_ADD_PADDING (bytes_read);

  t8_debugf ("Received %li trees from %i (%i bytes)\n",
             (long) num_trees, recv_rank, recv_bytes);

  /* Count the total number of ghosts that we receive from this rank */
  ghosts_offset = ghost->num_ghosts_elements;
  for (itree = 0; itree < num_trees; itree++) {
    /* Get tree id */
    /* search if tree was inserted */
    /* if not: new entry, add elements */
    /* if yes: add the elements to the end of the tree's element array. */

    /* read the global id of this tree. */
    global_id = *(t8_gloidx_t *) (recv_buffer + bytes_read);
    bytes_read += sizeof (t8_gloidx_t);
    bytes_read += T8_ADD_PADDING (bytes_read);
    /* read the element class of the tree */
    eclass = *(t8_eclass_t *) (recv_buffer + bytes_read);
    bytes_read += sizeof (t8_eclass_t);
    bytes_read += T8_ADD_PADDING (bytes_read);
    /* read the number of elements sent */
    num_elements = *(size_t *) (recv_buffer + bytes_read);

    /* Add to the counter of ghost elements. */
    ghost->num_ghosts_elements += num_elements;

    bytes_read += sizeof (size_t);
    bytes_read += T8_ADD_PADDING (bytes_read);
    /* Search for the tree in the ghost_trees array */
    tree_hash =
      (t8_ghost_gtree_hash_t *) sc_mempool_alloc (ghost->glo_tree_mempool);
    tree_hash->global_id = global_id;

    /* Get the element scheme for this tree */
    ts = t8_forest_get_eclass_scheme (forest, eclass);
    if (sc_hash_insert_unique (ghost->global_tree_to_ghost_tree, tree_hash,
                               (void ***) &pfound_tree)) {
      /* The tree was not stored already, tree_hash is now an entry in the hash table. */
      /* If the tree was not contained, it is the newest tree in the array and
       * thus has as index the number of currently inserted trees. */
      tree_hash->index = ghost->ghost_trees->elem_count;
      found_tree = tree_hash;
      /* We grow the array by one and initilize the entry */
      ghost_tree = (t8_ghost_tree_t *) sc_array_push (ghost->ghost_trees);
      ghost_tree->global_id = global_id;
      ghost_tree->eclass = eclass;
      /* Initialize the element array */
      t8_element_array_init_size (&ghost_tree->elements, ts, num_elements);
      /* pointer to where the elements are to be inserted */
      element_insert = t8_element_array_get_data (&ghost_tree->elements);
      /* Compute the element offset of this new tree by adding the offset
       * of the previous tree to the element count of the previous tree. */
      ghost_tree->element_offset = *current_element_offset;
      /* Allocate a new tree_hash for the next search */
      old_elem_count = 0;
      tree_hash =
        (t8_ghost_gtree_hash_t *) sc_mempool_alloc (ghost->glo_tree_mempool);
    }
    else {
      /* The entry was found in the trees array */
      found_tree = *pfound_tree;
      T8_ASSERT (found_tree->global_id == global_id);
      /* Get a pointer to the tree */
      ghost_tree = (t8_ghost_tree_t *) sc_array_index (ghost->ghost_trees,
                                                       found_tree->index);
      T8_ASSERT (ghost_tree->eclass == eclass);
      T8_ASSERT (ghost_tree->global_id == global_id);
      T8_ASSERT (ghost_tree->elements.scheme == ts);

      old_elem_count = t8_element_array_get_count (&ghost_tree->elements);

      /* Grow the elements array of the tree to fit the new elements */
      t8_element_array_resize (&ghost_tree->elements,
                               old_elem_count + num_elements);
      /* Get a pointer to where the new elements are to be inserted */
      element_insert = t8_element_array_index_locidx (&ghost_tree->elements,
                                                      old_elem_count);
    }
    if (itree == 0) {
      /* We store the index of the first tree and the first element of this
       * rank */
      first_tree_index = found_tree->index;
      first_element_index = old_elem_count;
    }
    /* Insert the new elements */
    memcpy (element_insert, recv_buffer + bytes_read,
            num_elements * ts->t8_element_size ());

    bytes_read += num_elements * ts->t8_element_size ();
    bytes_read += T8_ADD_PADDING (bytes_read);
    *current_element_offset += num_elements;
  }
  T8_ASSERT (bytes_read == (size_t) recv_bytes);
  T8_FREE (recv_buffer);

  /* At last we add the receiving rank to the ghosts process_offset hash table */
  process_hash =
    (t8_ghost_process_hash_t *) sc_mempool_alloc (ghost->proc_offset_mempool);
  process_hash->mpirank = recv_rank;
  process_hash->tree_index = first_tree_index;
  process_hash->first_element = first_element_index;
  process_hash->ghost_offset = ghosts_offset;
  /* Insert this rank into the hash table. We assert if the rank was not already
   * contained. */
#ifdef T8_ENABLE_DEBUG
  added_process =
#else
  (void)
#endif
    sc_hash_insert_unique (ghost->process_offsets, process_hash, NULL);
  T8_ASSERT (added_process);
}

/* In forest_ghost_receive we need a lookup table to give us the position
 * of a process in the ghost->remote_processes array, given the rank of
 * a process. We implement this via a hash table with the following struct
 * as entry. */
typedef struct t8_recv_list_entry_struct
{
  int                 rank;     /* The rank of this process */
  int                 pos_in_remote_processes;  /* The position of this process in the remote_processes array */
} t8_recv_list_entry_t;

/* We hash these entries by their rank */
unsigned
t8_recv_list_entry_hash (const void *v1, const void *u)
{
  const t8_recv_list_entry_t *e1 = (const t8_recv_list_entry_t *) v1;

  return e1->rank;
}

/* two entries are considered equal if they have the same rank. */
int
t8_recv_list_entry_equal (const void *v1, const void *v2, const void *u)
{
  const t8_recv_list_entry_t *e1 = (const t8_recv_list_entry_t *) v1;
  const t8_recv_list_entry_t *e2 = (const t8_recv_list_entry_t *) v2;

  return e1->rank == e2->rank;
}

/* Probe for all incoming messages from the remote ranks and receive them.
 * We receive the message in the order in which they arrive. To achieve this,
 * we have to use polling. */
static void
t8_forest_ghost_receive (t8_forest_t forest, t8_forest_ghost_t ghost)
{
  int                 num_remotes;
  int                 proc_pos;
  int                 recv_rank;
  int                 mpiret;
  sc_MPI_Comm         comm;
  sc_MPI_Status       status;

  T8_ASSERT (t8_forest_is_committed (forest));
  T8_ASSERT (ghost != NULL);

  comm = forest->mpicomm;
  /* Get the number of remote processes */
  num_remotes = ghost->remote_processes->elem_count;

  if (num_remotes == 0) {
    /* There is nothing to do */
    return;
  }

  {
    /*       This code receives the message in order of their arrival.
     *       This is effective in terms of runtime, but makes it more difficult
     *       to store the received data, since the data has to be stored in order of
     *       ascending ranks.
     *       We include the received data into the ghost structure in order of the
     *       ranks of the receivers and we do this as soon as the message from
     *       the next rank that we can include was received. */
    char              **buffer;
    int                *recv_bytes;
    int                 received_messages = 0;
    int                *received_flag;
    int                 last_rank_parsed = -1, parse_it;
#undef T8_POLLING               /* activates polling for Mpi messages, currently used for testing */
#ifdef T8_POLLING
    sc_link_t          *proc_it, *prev;
    int                 iprobe_flag;
    sc_list_t          *receivers;
#else
    t8_recv_list_entry_t **pfound, *found;
#ifdef T8_ENABLE_DEBUG
    int                 ret;
#endif
    sc_hash_t          *recv_list_entries_hash;
#endif
    t8_recv_list_entry_t recv_list_entry, *recv_list_entries;
    t8_locidx_t         current_element_offset = 0;

    buffer = T8_ALLOC (char *, num_remotes);
    recv_bytes = T8_ALLOC (int, num_remotes);
    received_flag = T8_ALLOC_ZERO (int, num_remotes);
    recv_list_entries = T8_ALLOC (t8_recv_list_entry_t, num_remotes);

    /* Sort the array of remote processes, such that the ranks are in
     * ascending order. */
    sc_array_sort (ghost->remote_processes, sc_int_compare);

    /* We build a hash table of all ranks from which we receive and their position
     * in the remote_processes array. */
#ifdef T8_POLLING               /* polling */
    receivers = sc_list_new (NULL);
#else
    recv_list_entries_hash = sc_hash_new (t8_recv_list_entry_hash,
                                          t8_recv_list_entry_equal, NULL,
                                          NULL);
#endif
    for (proc_pos = 0; proc_pos < num_remotes; proc_pos++) {
      recv_list_entries[proc_pos].rank =
        *(int *) sc_array_index_int (ghost->remote_processes, proc_pos);
      recv_list_entries[proc_pos].pos_in_remote_processes = proc_pos;
#ifndef T8_POLLING
#ifdef T8_ENABLE_DEBUG
      ret =
#else
      (void)
#endif
        sc_hash_insert_unique (recv_list_entries_hash,
                               recv_list_entries + proc_pos, NULL);
      T8_ASSERT (ret == 1);
#else /* polling */
      sc_list_append (receivers, recv_list_entries + proc_pos);
#endif
    }

  /****     Actual communication    ****/

    /* Until there is only one sender left we iprobe for a message for each
     * sender and if there is one we receive it and remove the sender from
     * the list.
     * The last message can be received via probe */
#ifdef T8_POLLING
    while (received_messages < num_remotes - 1) {
      /* TODO: This part of the code using polling and IProbe to receive the
       *       messages. We replaced with a non-polling version that uses the
       *       blocking Probe. */
      iprobe_flag = 0;
      prev = NULL;              /* ensure that if the first receive entry is matched first,
                                   it is removed properly. */
      for (proc_it = receivers->first; proc_it != NULL && iprobe_flag == 0;) {
        /* pointer to the rank of a receiver */
        recv_rank = ((t8_recv_list_entry_t *) proc_it->data)->rank;
        proc_pos =
          ((t8_recv_list_entry_t *) proc_it->data)->pos_in_remote_processes;

        mpiret = sc_MPI_Iprobe (recv_rank, T8_MPI_GHOST_FOREST, comm,
                                &iprobe_flag, &status);
        SC_CHECK_MPI (mpiret);
#else
    while (received_messages < num_remotes) {
      /* blocking probe for a message. */
      mpiret = sc_MPI_Probe (sc_MPI_ANY_SOURCE, T8_MPI_GHOST_FOREST, comm,
                             &status);
      SC_CHECK_MPI (mpiret);
#endif
#ifdef T8_POLLING
      if (iprobe_flag == 0) {
        /* There is no message to receive, we continue */
        prev = proc_it;
        proc_it = proc_it->next;
      }
      else {
#else
      /* There is a message to receive, we receive it. */
      recv_rank = status.MPI_SOURCE;
      /* Get the position of this rank in the remote processes array */
      recv_list_entry.rank = recv_rank;
#ifdef T8_ENABLE_DEBUG
      ret =
#else
      (void)
#endif
        sc_hash_lookup (recv_list_entries_hash, &recv_list_entry,
                        (void ***) &pfound);
      T8_ASSERT (ret != 0);
      found = *pfound;
      proc_pos = found->pos_in_remote_processes;
#endif
      T8_ASSERT (status.MPI_TAG == T8_MPI_GHOST_FOREST);
      buffer[proc_pos] =
        t8_forest_ghost_receive_message (recv_rank, comm, status,
                                         recv_bytes + proc_pos);
      /* mark this entry as received. */
      T8_ASSERT (received_flag[proc_pos] == 0);
      received_flag[proc_pos] = 1;
      received_messages++;
      /* Parse all messages that we can parse now.
       * We have to parse the messages in order of their rank. */
      T8_ASSERT (last_rank_parsed < proc_pos);
      /* For all ranks that we haven't parsed yet, but can be parsed in order */
      for (parse_it = last_rank_parsed + 1; parse_it < num_remotes &&
           received_flag[parse_it] == 1; parse_it++) {
        recv_rank =
          *(int *) sc_array_index_int (ghost->remote_processes, parse_it);
        t8_forest_ghost_parse_received_message (forest, ghost,
                                                &current_element_offset,
                                                recv_rank, buffer[parse_it],
                                                recv_bytes[parse_it]);
        last_rank_parsed++;
      }

#ifdef T8_POLLING               /* polling */
      /* Remove the process from the list of receivers. */
      proc_it = proc_it->next;
      sc_list_remove (receivers, prev);
    }
  }                             /* end for */
#endif
#if 0
  {                             /* this is for indent */
    {
#endif
    }                           /* end while */
#ifdef T8_POLLING
    /* polling */
    T8_ASSERT (receivers->elem_count == 1);
    /* Get the last rank from which we didnt receive yet */
    recv_list_entry = *(t8_recv_list_entry_t *) sc_list_pop (receivers);
    recv_rank = recv_list_entry.rank;
    proc_pos = recv_list_entry.pos_in_remote_processes;
    /* destroy the list */
    sc_list_destroy (receivers);
    /* Blocking probe for the last message */
    mpiret = sc_MPI_Probe (recv_rank, T8_MPI_GHOST_FOREST, comm, &status);
    SC_CHECK_MPI (mpiret);
    /* Receive the message */
    T8_ASSERT (received_flag[proc_pos] == 0);
    buffer[proc_pos] = t8_forest_ghost_receive_message (recv_rank, comm,
                                                        status,
                                                        recv_bytes +
                                                        proc_pos);
    received_flag[proc_pos] = 1;
    received_messages++;
    T8_ASSERT (received_messages == num_remotes);
    /* parse all messages that are left */
    /* For all ranks that we haven't parsed yet, but can be parsed in order */
    for (parse_it = last_rank_parsed + 1; parse_it < num_remotes &&
         received_flag[parse_it] == 1; parse_it++) {
      recv_rank =
        *(int *) sc_array_index_int (ghost->remote_processes, parse_it);
      t8_forest_ghost_parse_received_message (forest, ghost,
                                              &current_element_offset,
                                              recv_rank, buffer[parse_it],
                                              recv_bytes[parse_it]);
      last_rank_parsed++;
    }
#endif
#ifdef T8_ENABLE_DEBUG
    for (parse_it = 0; parse_it < num_remotes; parse_it++) {
      T8_ASSERT (received_flag[parse_it] == 1);
    }
#endif
    T8_ASSERT (last_rank_parsed == num_remotes - 1);

    /* clean-up */
#ifndef T8_POLLING
    sc_hash_destroy (recv_list_entries_hash);
#endif
    T8_FREE (buffer);
    T8_FREE (received_flag);
    T8_FREE (recv_list_entries);
    T8_FREE (recv_bytes);

  }

#if 0
  /* Receive the message in order of the sender's rank,
   * this is a non-optimized version of the code below.
   * slow but simple. */

  /* Sort the array of remote processes, such that the ranks are in
   * ascending order. */
  sc_array_sort (ghost->remote_processes, sc_int_compare);

  for (proc_pos = 0; proc_pos < num_remotes; proc_pos++) {
    recv_rank =
      (int *) sc_array_index_int (ghost->remote_processes, proc_pos);
    /* blocking probe for a message. */
    mpiret = sc_MPI_Probe (*recv_rank, T8_MPI_GHOST_FOREST, comm, &status);
    SC_CHECK_MPI (mpiret);
    /* receive message */
    buffer =
      t8_forest_ghost_receive_message (*recv_rank, comm, status, &recv_bytes);
    t8_forest_ghost_parse_received_message (forest, ghost, *recv_rank, buffer,
                                            recv_bytes);
  }
#endif
}

/* Create one layer of ghost elements, following the algorithm
 * in: p4est: Scalable Algorithms For Parallel Adaptive
 *     Mesh Refinement On Forests of Octrees
 *     C. Burstedde, L. C. Wilcox, O. Ghattas
 * for unbalanced_version = 0 (balanced forest only) or
 *     Recursive algorithms for distributed forests of octrees
 *     T. Isaac, C. Burstedde, L. C. Wilcox and O. Ghattas
 * for unbalanced_version = 1 (also unbalanced forests possible).
 *
 * verion 3 with top-down search
 * for unbalanced_version = -1
 */
void
t8_forest_ghost_create_ext (t8_forest_t forest, int unbalanced_version)
{
  t8_forest_ghost_t   ghost = NULL;
  t8_ghost_mpi_send_info_t *send_info;
  sc_MPI_Request     *requests;
  int                 create_tree_array = 0, create_gfirst_desc_array = 0;
  int                 create_element_array = 0;


  T8_ASSERT (t8_forest_is_committed (forest));


  t8_global_productionf ("Into t8_forest_ghost with %i local elements.\n",
                         t8_forest_get_local_num_elements (forest));

  if (forest->profile != NULL) {
    /* If profiling is enabled, we measure the runtime of ghost_create */
    forest->profile->ghost_runtime = -sc_MPI_Wtime ();
    /* DO NOT DELETE THE FOLLOWING line.
     * even if you do not want this output. It fixes a bug that occured on JUQUEEN, where the
     * runtimes were computed to 0.
     * Only delete the line, if you know what you are doing. */
    t8_global_productionf ("Start ghost at %f  %f\n", sc_MPI_Wtime (),
                           forest->profile->ghost_runtime);
  }

  if (forest->element_offsets == NULL) {
    /* create element offset array if not done already */
    create_element_array = 1;
    t8_forest_partition_create_offsets (forest);
  }
  if (forest->tree_offsets == NULL) {
    /* Create tree offset array if not done already */
    create_tree_array = 1;
    t8_forest_partition_create_tree_offsets (forest);
  }
  if (forest->global_first_desc == NULL) {
    /* Create global first desc array if not done already */
    create_gfirst_desc_array = 1;
    t8_forest_partition_create_first_desc (forest);
  }

  if (t8_forest_get_local_num_elements (forest) > 0) {
    if (forest->ghost_type == T8_GHOST_NONE) {
      t8_debugf ("WARNING: Trying to construct ghosts with ghost_type NONE. "
                 "Ghost layer is not constructed.\n");
      return;
    }
    /* Currently we only support face ghosts */
    T8_ASSERT (forest->ghost_type == T8_GHOST_FACES);

    /* Initialize the ghost structure */
    t8_forest_ghost_init (&forest->ghosts, forest->ghost_type);
    ghost = forest->ghosts;

    if (unbalanced_version == -1) {
      t8_forest_ghost_fill_remote_v3 (forest);
    }
    else {
      /* Construct the remote elements and processes. */
      t8_forest_ghost_fill_remote (forest, ghost, unbalanced_version != 0);
    }

    /* Start sending the remote elements */
    send_info = t8_forest_ghost_send_start (forest, ghost, &requests);

    /* Reveive the ghost elements from the remote processes */
    t8_forest_ghost_receive (forest, ghost);

    /* End sending the remote elements */
    t8_forest_ghost_send_end (forest, ghost, send_info, requests);

  }

  if (create_element_array) {
    /* Free the offset memory, if created */
    t8_shmem_array_destroy (&forest->element_offsets);
  }
  if (create_tree_array) {
    /* Free the offset memory, if created */
    t8_shmem_array_destroy (&forest->tree_offsets);
  }
  if (create_gfirst_desc_array) {
    /* Free the offset memory, if created */
    t8_shmem_array_destroy (&forest->global_first_desc);
  }

  if (forest->profile != NULL) {
    /* If profiling is enabled, we measure the runtime of ghost_create */
    forest->profile->ghost_runtime += sc_MPI_Wtime ();
    /* We also store the number of ghosts and remotes */
    if (ghost != NULL) {
      forest->profile->ghosts_received = ghost->num_ghosts_elements;
      forest->profile->ghosts_shipped = ghost->num_remote_elements;
    }
    else {
      forest->profile->ghosts_received = 0;
      forest->profile->ghosts_shipped = 0;
    }
    /* DO NOT DELETE THE FOLLOWING line.
     * even if you do not want this output. It fixes a bug that occured on JUQUEEN, where the
     * runtimes were computed to 0.
     * Only delete the line, if you know what you are doing. */
    t8_global_productionf ("End ghost at %f  %f\n", sc_MPI_Wtime (),
                           forest->profile->ghost_runtime);
  }

  t8_global_productionf ("Done t8_forest_ghost with %i local elements and %i"
                         " ghost elements.\n",
                         t8_forest_get_local_num_elements (forest),
                         t8_forest_get_num_ghosts (forest));
}

void
t8_forest_ghost_create (t8_forest_t forest)
{
  T8_ASSERT (t8_forest_is_committed (forest));
  if (forest->mpisize > 1) {
    /* call unbalanced version of ghost algorithm */
    t8_forest_ghost_create_ext (forest, 1);
  }
}

void
t8_forest_ghost_create_balanced_only (t8_forest_t forest)
{
  T8_ASSERT (t8_forest_is_committed (forest));
  if (forest->mpisize > 1) {
    /* TODO: assert that forest is balanced */
    /* Call balanced version of ghost algorithm */
    t8_forest_ghost_create_ext (forest, 0);
  }
}

void
t8_forest_ghost_create_topdown (t8_forest_t forest)
{
  T8_ASSERT (t8_forest_is_committed (forest));

  t8_forest_ghost_create_ext (forest, -1);
}

/** Return the array of remote ranks.
 * \param [in] forest   A forest with constructed ghost layer.
 * \param [in,out] num_remotes On output the number of remote ranks is stored here.
 * \return              The array of remote ranks in ascending order.
 */
int                *
t8_forest_ghost_get_remotes (t8_forest_t forest, int *num_remotes)
{
  T8_ASSERT (t8_forest_is_committed (forest));
  if (forest->ghosts == NULL) {
    *num_remotes = 0;
    return NULL;
  }
  T8_ASSERT (forest->ghosts != NULL);

  *num_remotes = forest->ghosts->remote_processes->elem_count;
  return (int *) forest->ghosts->remote_processes->array;
}

/** Return the first local ghost tree of a remote rank.
 * \param [in] forest   A forest with constructed ghost layer.
 * \param [in] remote   A remote rank of the ghost layer in \a forest.
 * \return              The ghost tree id of the first ghost tree that stores ghost
 *                      elements of \a remote.
 */
t8_locidx_t
t8_forest_ghost_remote_first_tree (t8_forest_t forest, int remote)
{
  t8_ghost_process_hash_t *proc_entry;

  T8_ASSERT (t8_forest_is_committed (forest));
  T8_ASSERT (forest->ghosts != NULL);

  proc_entry = t8_forest_ghost_get_proc_info (forest, remote);
  T8_ASSERT (proc_entry->mpirank == remote);
  return proc_entry->tree_index;
}

/** Return the local index of the first ghost element that belongs to a given remote rank.
 * \param [in] forest   A forest with constructed ghost layer.
 * \param [in] remote   A remote rank of the ghost layer in \a forest.
 * \return              The index i in the ghost elements of the first element of rank \a remote
 */
t8_locidx_t
t8_forest_ghost_remote_first_elem (t8_forest_t forest, int remote)
{
  t8_ghost_process_hash_t *proc_entry;

  T8_ASSERT (t8_forest_is_committed (forest));
  T8_ASSERT (forest->ghosts != NULL);

  proc_entry = t8_forest_ghost_get_proc_info (forest, remote);
  T8_ASSERT (proc_entry->mpirank == remote);

  return proc_entry->ghost_offset;
}

/* Fill the send buffer for a ghost data exchange for on remote rank.
 * returns the number of bytes in the buffer. */
static              size_t
t8_forest_ghost_exchange_fill_send_buffer (t8_forest_t forest, int remote,
                                           char **pbuffer,
                                           sc_array_t * element_data)
{
  char               *buffer;
  t8_ghost_remote_t   lookup_rank, *remote_entry;
  t8_ghost_remote_tree_t *remote_tree;
  t8_forest_ghost_t   ghost;
  size_t              index, element_index, data_size;
  size_t              elements_inserted, byte_count;
  t8_tree_t           local_tree;
#ifdef T8_ENABLE_DEBUG
  int                 ret;
#endif
  t8_locidx_t         itree, ielement, element_pos;
  t8_locidx_t         ltreeid;
  size_t              elem_count;

  ghost = forest->ghosts;
  data_size = element_data->elem_size;
  elements_inserted = 0;
  lookup_rank.remote_rank = remote;

  /* Lookup the remote entry of this remote process */
#ifdef T8_ENABLE_DEBUG
  ret =
#else
  (void)
#endif
    sc_hash_array_lookup (ghost->remote_ghosts, &lookup_rank, &index);
  T8_ASSERT (ret != 0);
  remote_entry =
    (t8_ghost_remote_t *) sc_array_index (&ghost->remote_ghosts->a, index);
  T8_ASSERT (remote_entry->remote_rank == remote);

  /* allocate memory for the send buffer */
  byte_count = data_size * remote_entry->num_elements;
  buffer = *pbuffer = T8_ALLOC (char, byte_count);

  /* We now iterate over the remote trees and their elements to find the
   * local element indices of the remote elements */
  for (itree = 0; itree < (t8_locidx_t) remote_entry->remote_trees.elem_count;
       itree++) {
    /* tree loop */
    remote_tree = (t8_ghost_remote_tree_t *)
      t8_sc_array_index_locidx (&remote_entry->remote_trees, itree);
    /* Get the local id of this tree */
    /* TODO: Why does remote_tree store the global id? could be local instead */
    ltreeid = t8_forest_get_local_id (forest, remote_tree->global_id);
    /* Get a pointer to the forest tree */
    local_tree = t8_forest_get_tree (forest, ltreeid);
    elem_count = t8_element_array_get_count (&remote_tree->elements);
    for (ielement = 0; ielement < (t8_locidx_t) elem_count; ielement++) {
      /* element loop */
      /* Get the index of this remote element in its local tree */
      element_pos = *(t8_locidx_t *)
        t8_sc_array_index_locidx (&remote_tree->element_indices, ielement);
      T8_ASSERT (0 <= element_pos);
      /* Compute the index of this element in the element_data array */
      element_index = local_tree->elements_offset + element_pos;
      /* Copy the data of this element from the element_data array to the send buffer */
      memcpy (buffer + elements_inserted * data_size,
              sc_array_index (element_data, element_index), data_size);
      elements_inserted++;
    }
  }
  return byte_count;
}

static t8_ghost_data_exchange_t *
t8_forest_ghost_exchange_begin (t8_forest_t forest, sc_array_t * element_data)
{
  t8_ghost_data_exchange_t *data_exchange;
  t8_forest_ghost_t   ghost;
  size_t              bytes_to_send, ghost_start;
  int                 iremote, remote_rank;
  int                 mpiret, recv_rank, bytes_recv;
#ifdef T8_ENABLE_DEBUG
  int                 ret;
#endif
  char              **send_buffers;
  t8_ghost_process_hash_t lookup_proc, *process_entry, **pfound;
  t8_locidx_t         remote_offset, next_offset;

  T8_ASSERT (t8_forest_is_committed (forest));
  T8_ASSERT (element_data != NULL);
  T8_ASSERT (forest->ghosts != NULL);

  ghost = forest->ghosts;

  /* Allocate the new exchange context */
  data_exchange = T8_ALLOC (t8_ghost_data_exchange_t, 1);
  /* The number of processes we need to send to */
  data_exchange->num_remotes = ghost->remote_processes->elem_count;
  /* Allocate MPI requests */
  data_exchange->send_requests = T8_ALLOC (sc_MPI_Request,
                                           data_exchange->num_remotes);
  data_exchange->recv_requests = T8_ALLOC (sc_MPI_Request,
                                           data_exchange->num_remotes);
  /* Allocate pointers to send buffers */
  send_buffers = data_exchange->send_buffers =
    T8_ALLOC (char *, data_exchange->num_remotes);

  for (iremote = 0; iremote < data_exchange->num_remotes; iremote++) {
    /* Iterate over all remote processes and fill their send buffers */
    remote_rank =
      *(int *) sc_array_index_int (ghost->remote_processes, iremote);
    /* Fill the send buffers and compute the number of bytes to send */
    bytes_to_send =
      t8_forest_ghost_exchange_fill_send_buffer (forest, remote_rank,
                                                 send_buffers + iremote,
                                                 element_data);

    /* Post the asynchronuos send */
    mpiret = sc_MPI_Isend (send_buffers[iremote], bytes_to_send, sc_MPI_BYTE,
                           remote_rank, T8_MPI_GHOST_EXC_FOREST,
                           forest->mpicomm,
                           data_exchange->send_requests + iremote);
    SC_CHECK_MPI (mpiret);
  }

  /* The index in element_data at which the ghost elements start */
  ghost_start = t8_forest_get_local_num_elements (forest);
  /* Receive the incoming messages */
#if 0
  while (received_messages < data_exchange->num_remotes) {
    /* Blocking test for incoming message */
    mpiret = sc_MPI_Probe (sc_MPI_ANY_SOURCE, T8_MPI_GHOST_EXC_FOREST,
                           forest->mpicomm, &recv_status);
    SC_CHECK_MPI (mpiret);
    recv_rank = recv_status.MPI_SOURCE;
    /* Get the number of bytes to receive */
    mpiret = sc_MPI_Get_count (&recv_status, sc_MPI_BYTE, &bytes_recv);
    SC_CHECK_MPI (mpiret);

    /* We need to compute the offset in element_data to which we can receive the message */
    /* Search for this process' entry in the ghost struct */
    lookup_proc.mpirank = recv_rank;
    ret =
      sc_hash_lookup (ghost->process_offsets, &lookup_proc,
                      (void ***) &pfound);
    T8_ASSERT (ret);
    process_entry = *pfound;
    /* In process_entry we stored the offset of this ranks ghosts under all
     * ghosts. Thus in element_data we look at the position
     *  ghost_start + offset
     */
    /* receive the message */
    sc_MPI_Recv (sc_array_index
                 (element_data, ghost_start + process_entry->ghost_offset),
                 bytes_recv, sc_MPI_BYTE, recv_rank, T8_MPI_GHOST_EXC_FOREST,
                 forest->mpicomm, sc_MPI_STATUS_IGNORE);
    received_messages++;
  }
#endif
  for (iremote = 0; iremote < data_exchange->num_remotes; iremote++) {
    /* We need to compute the offset in element_data to which we can receive the message */
    /* Search for this processes' entry in the ghost struct */
    recv_rank =
      *(int *) sc_array_index_int (ghost->remote_processes, iremote);
    lookup_proc.mpirank = recv_rank;
#ifdef T8_ENABLE_DEBUG
    ret =
#else
    (void)
#endif
      sc_hash_lookup (ghost->process_offsets, &lookup_proc,
                      (void ***) &pfound);
    T8_ASSERT (ret);
    process_entry = *pfound;
    /* In process_entry we stored the offset of this ranks ghosts under all
     * ghosts. Thus in element_data we look at the position
     *  ghost_start + offset
     */
    remote_offset = process_entry->ghost_offset;
    /* Compute the offset of the next remote rank */
    if (iremote + 1 < data_exchange->num_remotes) {
      lookup_proc.mpirank =
        *(int *) sc_array_index_int (ghost->remote_processes, iremote + 1);
#ifdef T8_ENABLE_DEBUG
      ret =
#else
      (void)
#endif
        sc_hash_lookup (ghost->process_offsets, &lookup_proc,
                        (void ***) &pfound);
      T8_ASSERT (ret);
      process_entry = *pfound;
      next_offset = process_entry->ghost_offset;
    }
    else {
      /* We are the last rank, the next offset is the total number of ghosts */
      next_offset = ghost->num_ghosts_elements;
    }
    /* Calculate the number of bytes to receive */
    bytes_recv = (next_offset - remote_offset) * element_data->elem_size;
    /* receive the message */
    mpiret =
      sc_MPI_Irecv (sc_array_index
                    (element_data, ghost_start + remote_offset), bytes_recv,
                    sc_MPI_BYTE, recv_rank, T8_MPI_GHOST_EXC_FOREST,
                    forest->mpicomm, data_exchange->recv_requests + iremote);
    SC_CHECK_MPI (mpiret);
  }
  return data_exchange;
}

static void
t8_forest_ghost_exchange_end (t8_ghost_data_exchange_t * data_exchange)
{
  int                 iproc;

  T8_ASSERT (data_exchange != NULL);
  /* Wait for all communications to end */
  sc_MPI_Waitall (data_exchange->num_remotes, data_exchange->recv_requests,
                  sc_MPI_STATUSES_IGNORE);
  sc_MPI_Waitall (data_exchange->num_remotes, data_exchange->send_requests,
                  sc_MPI_STATUSES_IGNORE);

  /* Free the send buffers */
  for (iproc = 0; iproc < data_exchange->num_remotes; iproc++) {
    T8_FREE (data_exchange->send_buffers[iproc]);
  }
  T8_FREE (data_exchange->send_buffers);
  /* free requests */
  T8_FREE (data_exchange->send_requests);
  T8_FREE (data_exchange->recv_requests);
  T8_FREE (data_exchange);
}

void
t8_forest_ghost_exchange_data (t8_forest_t forest, sc_array_t * element_data)
{
  t8_ghost_data_exchange_t *data_exchange;

  t8_debugf ("Entering ghost_exchange_data\n");
  T8_ASSERT (t8_forest_is_committed (forest));

  if (forest->ghosts == NULL) {
    /* This process has no ghosts */
    return;
  }

  T8_ASSERT (forest->ghosts != NULL);
  T8_ASSERT (element_data != NULL);
  T8_ASSERT ((t8_locidx_t) element_data->elem_count ==
             t8_forest_get_local_num_elements (forest)
             + t8_forest_get_num_ghosts (forest));

  data_exchange = t8_forest_ghost_exchange_begin (forest, element_data);
  if (forest->profile != NULL) {
    /* Measure the time for ghost_exchange_end */
    forest->profile->ghost_waittime = -sc_MPI_Wtime ();
  }
  t8_forest_ghost_exchange_end (data_exchange);
  if (forest->profile != NULL) {
    /* Measure the time for ghost_exchange_end */
    forest->profile->ghost_waittime += sc_MPI_Wtime ();
  }
  t8_debugf ("Finished ghost_exchange_data\n");
}

/* Print a forest ghost structure */
void
t8_forest_ghost_print (t8_forest_t forest)
{
  t8_forest_ghost_t   ghost;
  t8_ghost_remote_t  *remote_found;
  t8_ghost_remote_tree_t *remote_tree;
  t8_ghost_process_hash_t proc_hash, **pfound, *found;
  size_t              iremote, itree;
#ifdef T8_ENABLE_DEBUG
  int                 ret;
#endif
  int                 remote_rank;
  char                remote_buffer[BUFSIZ] = "";
  char                buffer[BUFSIZ] = "";

  if (forest->ghosts == NULL) {
    return;
  }
  T8_ASSERT (forest->ghosts != NULL);
  ghost = forest->ghosts;
  snprintf (remote_buffer + strlen (remote_buffer),
            BUFSIZ - strlen (remote_buffer), "\tRemotes:\n");
  snprintf (buffer + strlen (buffer), BUFSIZ - strlen (buffer),
            "\tReceived:\n");

  if (ghost->num_ghosts_elements > 0) {
    for (iremote = 0; iremote < ghost->remote_processes->elem_count;
         iremote++) {
      /* Get the rank of the remote process */
      remote_rank =
        *(int *) sc_array_index (ghost->remote_processes, iremote);
      /* Get this remote's entry */
      remote_found = t8_forest_ghost_get_remote (forest, remote_rank);
      /* investigate the entry of this remote process */
      snprintf (remote_buffer + strlen (remote_buffer),
                BUFSIZ - strlen (remote_buffer), "\t[Rank %i] (%li trees):\n",
                remote_found->remote_rank,
                remote_found->remote_trees.elem_count);
      for (itree = 0; itree < remote_found->remote_trees.elem_count; itree++) {
        remote_tree = (t8_ghost_remote_tree_t *)
          sc_array_index (&remote_found->remote_trees, itree);
        snprintf (remote_buffer + strlen (remote_buffer),
                  BUFSIZ - strlen (remote_buffer),
                  "\t\t[id: %lli, class: %s, #elem: %li]\n",
                  (long long) remote_tree->global_id,
                  t8_eclass_to_string[remote_tree->eclass],
                  (long) t8_element_array_get_count (&remote_tree->elements));
      }

      /* Investigate the elements that we received from this process */
      proc_hash.mpirank = remote_rank;
      /* look up this rank in the hash table */
#ifdef T8_ENABLE_DEBUG
      ret =
#else
      (void)
#endif
        sc_hash_lookup (ghost->process_offsets, &proc_hash,
                        (void ***) &pfound);

      T8_ASSERT (ret);
      found = *pfound;
      snprintf (buffer + strlen (buffer), BUFSIZ - strlen (buffer),
                "\t[Rank %i] First tree: %li\n\t\t First element: %li\n",
                remote_rank,
                (long) found->tree_index, (long) found->first_element);
    }
  }
  t8_debugf ("Ghost structure:\n%s\n%s\n", remote_buffer, buffer);
}

/* Completely destroy a ghost structure */
static void
t8_forest_ghost_reset (t8_forest_ghost_t * pghost)
{
  t8_forest_ghost_t   ghost;
  size_t              it, it_trees;
  t8_ghost_tree_t    *ghost_tree;
  t8_ghost_remote_t  *remote_entry;
  t8_ghost_remote_tree_t *remote_tree;

  T8_ASSERT (pghost != NULL);
  ghost = *pghost;
  T8_ASSERT (ghost != NULL);
  T8_ASSERT (ghost->rc.refcount == 0);

  /* Clean-up the arrays */
  for (it_trees = 0; it_trees < ghost->ghost_trees->elem_count; it_trees++) {
    ghost_tree = (t8_ghost_tree_t *) sc_array_index (ghost->ghost_trees,
                                                     it_trees);
    t8_element_array_reset (&ghost_tree->elements);
  }

  sc_array_destroy (ghost->ghost_trees);
  sc_array_destroy (ghost->remote_processes);
  /* Clean-up the hashtables */
  sc_hash_destroy (ghost->global_tree_to_ghost_tree);
  sc_hash_destroy (ghost->process_offsets);
  /* Clean-up the remote ghost entries */
  for (it = 0; it < ghost->remote_ghosts->a.elem_count; it++) {
    remote_entry = (t8_ghost_remote_t *)
      sc_array_index (&ghost->remote_ghosts->a, it);
    for (it_trees = 0; it_trees < remote_entry->remote_trees.elem_count;
         it_trees++) {
      remote_tree = (t8_ghost_remote_tree_t *)
        sc_array_index (&remote_entry->remote_trees, it_trees);
      t8_element_array_reset (&remote_tree->elements);
      sc_array_reset (&remote_tree->element_indices);
    }
    sc_array_reset (&remote_entry->remote_trees);
  }
  sc_hash_array_destroy (ghost->remote_ghosts);

  /* Clean-up the memory pools for the data inside
   * the hash tables */
  sc_mempool_destroy (ghost->glo_tree_mempool);
  sc_mempool_destroy (ghost->proc_offset_mempool);

  /* Free the ghost */
  T8_FREE (ghost);
  pghost = NULL;
}

void
t8_forest_ghost_ref (t8_forest_ghost_t ghost)
{
  T8_ASSERT (ghost != NULL);

  t8_refcount_ref (&ghost->rc);
}

void
t8_forest_ghost_unref (t8_forest_ghost_t * pghost)
{
  t8_forest_ghost_t   ghost;

  T8_ASSERT (pghost != NULL);
  ghost = *pghost;
  T8_ASSERT (ghost != NULL);

  if (t8_refcount_unref (&ghost->rc)) {
    t8_forest_ghost_reset (pghost);
  }
}

void
t8_forest_ghost_destroy (t8_forest_ghost_t * pghost)
{
  T8_ASSERT (pghost != NULL && *pghost != NULL &&
             t8_refcount_is_last (&(*pghost)->rc));
  t8_forest_ghost_unref (pghost);
  T8_ASSERT (*pghost == NULL);
}

T8_EXTERN_C_END ();<|MERGE_RESOLUTION|>--- conflicted
+++ resolved
@@ -28,12 +28,9 @@
 #include <t8_forest.h>
 #include <t8_cmesh/t8_cmesh_trees.h>
 #include <t8_element_cxx.hxx>
-<<<<<<< HEAD
 #include <t8_data/t8_element_array.h>
-=======
-#include <t8_data/t8_containers.h>
 #include <sc_statistics.h>
->>>>>>> cf61173e
+
 
 /* We want to export the whole implementation to be callable from "C" */
 T8_EXTERN_C_BEGIN ();
