/*
  This file is part of t8code.
  t8code is a C library to manage a collection (a forest) of multiple
  connected adaptive space-trees of general element classes in parallel.

  Copyright (C) 2015 the developers

  t8code is free software; you can redistribute it and/or modify
  it under the terms of the GNU General Public License as published by
  the Free Software Foundation; either version 2 of the License, or
  (at your option) any later version.

  t8code is distributed in the hope that it will be useful,
  but WITHOUT ANY WARRANTY; without even the implied warranty of
  MERCHANTABILITY or FITNESS FOR A PARTICULAR PURPOSE.  See the
  GNU General Public License for more details.

  You should have received a copy of the GNU General Public License
  along with t8code; if not, write to the Free Software Foundation, Inc.,
  51 Franklin Street, Fifth Floor, Boston, MA 02110-1301, USA.
*/

/** \file t8_default_prism_cxx.hxx
 * The default implementation for prisms. Interface between the
 * \file t8_default_common_cxx.hxx definitions and the element type specific
 * implementations in \file t8_dprism_bits.h
 */

#ifndef T8_DEFAULT_PRISM_CXX_HXX
#define T8_DEFAULT_PRISM_CXX_HXX

#include <t8_element_cxx.hxx>
#include <t8_schemes/t8_default/t8_default_line/t8_default_line_cxx.hxx>
#include <t8_schemes/t8_default/t8_default_tri/t8_default_tri_cxx.hxx>
#include <t8_schemes/t8_default/t8_default_common/t8_default_common_cxx.hxx>

/** Provide an implementation for the prism element class.
 * It is written as a self-contained library in the t8_dprism_* files.
 */

struct t8_default_scheme_prism_c: public t8_default_scheme_common_c
{
 public:
  /** The virtual table for a particular implementation of an element class. */

  /** Constructor. */
  t8_default_scheme_prism_c (void);

  ~t8_default_scheme_prism_c ();

  /** Allocate memory for an array of prisms and initialize them.
   * \param [in] length     The number of prism elements to be allocated.
   * \param [in,out] elems  On input an array of \b length many unallocated
   *                        element pointers.
   *                        On output all these pointers will point to an allocated
   *                        and initialized element.
   * \note Not every element that is created in t8code will be created by a call
   * to this function. However, if an element is not created using \ref t8_element_new,
   * then it is guaranteed that \ref t8_element_init is called on it.
   * \note In debugging mode, an element that was created with \ref t8_element_new
   * must pass \ref t8_element_is_valid.
   * \note If an element was created by \ref t8_element_new then \ref t8_element_init
   * may not be called for it. Thus, \ref t8_element_new should initialize an element
   * in the same way as a call to \ref t8_element_init would.
   * \see t8_element_init
   * \see t8_element_is_valid
   */
  virtual void
  t8_element_new (int length, t8_element_t **elem) const;

  /** Initialize an array of allocated prism elements.
   * \param [in] length     The number of prism elements to be initialized.
   * \param [in,out] elems  On input an array of \b length many allocated
   *                        elements.
   * \param [in] called_new True if the elements in \a elem were created by a call
   *                        to \ref t8_element_new. False if no element in \a elem
   *                        was created in this way. The case that only some elements
   *                        were created by \ref t8_element_new should never occur.
   * \note In debugging mode, an element that was passed to \ref t8_element_init
   * must pass \ref t8_element_is_valid.
   * \note If an element was created by \ref t8_element_new then \ref t8_element_init
   * may not be called for it. Thus, \ref t8_element_new should initialize an element
   * in the same way as a call to \ref t8_element_init would.
   * Thus, if \a called_new is true this function should usually do nothing.
   * \see t8_element_new
   * \see t8_element_is_valid
   */
  virtual void
  t8_element_init (int length, t8_element_t *elem, int called_new) const;

  /** Return the refinement level of an element.
   * \param [in] elem    The element whose level should be returned.
   * \return             The level of \b elem.
   */
  virtual int
  t8_element_level (const t8_element_t *elem) const;

  /** Return the maximum allowed level for this element class.
   * \return                      The maximum allowed level for elements of this class.
   */
  virtual int
  t8_element_maxlevel (void) const;

  /** Copy all entries of \b source to \b dest. \b dest must be an existing
   *  element. No memory is allocated by this function.
   * \param [in] source   The element whose entries will be copied to \b dest.
   * \param [in,out] dest This element's entries will be overwritten with the
   *                      entries of \b source.
   * \note \a source and \a dest may point to the same element.
   */
  virtual void
  t8_element_copy (const t8_element_t *source, t8_element_t *dest) const;

  /** Compare two elements.
   * \param [in] elem1  The first element.
   * \param [in] elem2  The second element.
   * \return            negative if elem1 < elem2, zero if elem1 equals elem2
   *                    and positive if elem1 > elem2. If elem2 is a copy of elem1 then the elements are equal.
   */
  virtual int
  t8_element_compare (const t8_element_t *elem1, const t8_element_t *elem2) const;

  /** Compute the parent of a given element \b elem and store it in \b parent.
   * \b parent needs to be an existing element. No memory is allocated by this function.
   * \b elem and \b parent can point to the same element, then the entries of
   * \b elem are overwritten by the ones of its parent.
   * \param [in] elem       The element whose parent will be computed.
   * \param [in,out] parent This element's entries will be overwritten by those
   *                        of \b elem's parent. The storage for this element must exist and match the element class of 
   *                        the parent. For a pyramid, for example, it may be either a tetrahedron or a pyramid depending on \b elem's childid.
   */
  virtual void
  t8_element_parent (const t8_element_t *elem, t8_element_t *parent) const;

  /** Compute a specific sibling of a given prism element \b elem and store it in \b sibling.
   * \b sibling needs to be an existing element. No memory is allocated by this function.
   * \b elem and \b sibling can point to the same element, then the entries of
   * \b elem are overwritten by the ones of its \b sibid -th sibling.
   * \param [in] elem         The element whose sibling will be computed.
   * \param [in] sibid        The id of the sibling computed.
   * \param [in,out] sibling  This element's entries will be overwritten by those of \b elem's sibid-th sibling.
   *                          The storage for this element must exist and match the element class of the sibling.
   */
  virtual void
  t8_element_sibling (const t8_element_t *elem, int sibid, t8_element_t *sibling) const
  {
    SC_ABORT ("This function is not implemented yet.\n");
    return; /* suppresses compiler warning */
  }

  /** Compute the number of faces of a given element.
   * \param [in] elem The element.
   * \return          The number of faces of \a elem.
   */
  virtual int
  t8_element_num_faces (const t8_element_t *elem) const;

  /** Compute the maximum number of faces of a given element and all of its
   *  descendants.
   * \param [in] elem The element.
   * \return          The maximum number of faces of \a elem and its descendants.
   */
  virtual int
  t8_element_max_num_faces (const t8_element_t *elem) const;

  /** Return the number of children of an element when it is refined.
   * \param [in] elem   The element whose number of children is returned.
   * \return            The number of children of \a elem if it is to be refined.
   */
  virtual int
  t8_element_num_children (const t8_element_t *elem) const;

  /** Return the number of children of an element's face when the element is refined.
   * \param [in] elem   The element whose face is considered.
   * \param [in] face   A face of \a elem.
   * \return            The number of children of \a face if \a elem is to be refined.
   */
  virtual int
  t8_element_num_face_children (const t8_element_t *elem, int face) const;
  /** Return the corner number of an element's face corner.
   * \param [in] element  The element.
   * \param [in] face     A face index for \a element.
   * \param [in] corner   A corner index for the face 0 <= \a corner < num_face_corners.
   * \return              The corner number of the \a corner-th vertex of \a face.
   */
  virtual int
  t8_element_get_face_corner (const t8_element_t *element, int face, int corner) const;

  /** Return the face numbers of the faces sharing an element's corner.
   * \param [in] element  The element.
   * \param [in] corner   A corner index for the face.
   * \param [in] face     A face index for \a corner.
   * \return              The face number of the \a face-th face at \a corner.
   */
  virtual int
  t8_element_get_corner_face (const t8_element_t *element, int corner, int face) const
  {
    SC_ABORT ("This function is not implemented yet.\n");
    return 0; /* suppresses compiler warning */
  }

  /** Return the type of each child in the ordering of the implementation.
   * \param [in] childid  Must be between 0 and the number of children (exclusive). The number of children is defined 
   *                      in \a t8_element_num_children.
   * \return              The type for the given child.
   */
  virtual t8_eclass_t
  t8_element_child_eclass (int childid) const
  {
    SC_ABORT ("This function is not implemented yet.\n");
    return T8_ECLASS_ZERO; /* suppresses compiler warning */
  }

  /** Construct the child element of a given number.
   * \param [in] elem       This must be a valid element, bigger than maxlevel.
   * \param [in] childid    The number of the child to construct.
   * \param [in,out] child  The storage for this element must exist and match the element class of the child.
   *                        On output, a valid element. It is valid to call this function with elem = child.
   * \see t8_element_child_eclass
   */
  virtual void
  t8_element_child (const t8_element_t *elem, int childid, t8_element_t *child) const;

  /** Construct all children of a given element.
   * \param [in] elem     This must be a valid element, bigger than maxlevel.
   * \param [in] length   The length of the output array \a c must match
   *                      the number of children.
   * \param [in,out] c    The storage for these \a length elements must exist
   *                      and match the element class in the children's ordering.
   *                      On output, all children are valid.
   * It is valid to call this function with elem = c[0].
   * \see t8_element_num_children
   * \see t8_element_child_eclass
   */
  virtual void
  t8_element_children (const t8_element_t *elem, int length, t8_element_t *c[]) const;

  /** Compute the child id of an element.
   * \param [in] elem     This must be a valid element.
   * \return              The child id of elem.
   */
  virtual int
  t8_element_child_id (const t8_element_t *elem) const;

  /** Compute the ancestor id of an element, that is the child id at a given level.
   * \param [in] elem     This must be a valid element.
   * \param [in] level    A refinement level. Must satisfy \a level < elem.level
   * \return              The child_id of \a elem in regard to its \a level ancestor.
   */
  virtual int
  t8_element_ancestor_id (const t8_element_t *elem, int level) const;

  /** Query whether a given set of elements is a family or not.
   * \param [in] fam      An array of as many elements as an element of class
   *                      \b ts has siblings.
   * \return              Zero if \b fam is not a family, nonzero if it is.
   * \note level 0 elements do not form a family.
   */
  virtual int
  t8_element_is_family (t8_element_t **fam) const;

  /** Compute the nearest common ancestor of two elements. That is, the element with highest level that still has 
   * both given elements as descendants.
   * \param [in] elem1    The first of the two input elements.
   * \param [in] elem2    The second of the two input elements.
   * \param [in,out] nca  The storage for this element must exist and match the element class of the child.
   *                      On output the unique nearest common ancestor of \b elem1 and \b elem2.
   */
  virtual void
  t8_element_nca (const t8_element_t *elem1, const t8_element_t *elem2, t8_element_t *nca) const;

  /** Compute the shape of the face of an element.
   * \param [in] elem     The element.
   * \param [in] face     A face of \a elem.
   * \return              The element shape of the face.
   */
  virtual t8_element_shape_t
  t8_element_face_shape (const t8_element_t *elem, int face) const;

  /** Given an element and a face of the element, compute all children of the element that touch the face.
   * \param [in] elem         The element.
   * \param [in] face         A face of \a elem.
   * \param [in,out] children Allocated elements, in which the children of \a elem that share a face with \a face 
   *                          are stored. They will be stored in order of their linear id.
   * \param [in] num_children The number of elements in \a children. Must match the number of children that touch \a face.
   *                          \ref t8_element_num_face_children
   * \param [in,out] child_indices If not NULL, an array of num_children integers must be given, on output its i-th 
   *                               entry is the child_id of the i-th face_child.
   * It is valid to call this function with elem = children[0].
   */
  virtual void
  t8_element_children_at_face (const t8_element_t *elem, int face, t8_element_t *children[], int num_children,
                               int *child_indices) const;

  /** Given a face of an element and a child number of a child of that face, return the face number
   * of the child of the element that matches the child face.
   * \verbatim
      x ---- x   x      x           x ---- x
      |      |   |      |           |   |  | <-- f
      |      |   |      x           |   x--x
      |      |   |                  |      |
      x ---- x   x                  x ---- x
       elem    face  face_child    Returns the face number f
     \endverbatim

   * \param [in]  elem        The element.
   * \param [in]  face        Then number of the face.
   * \param [in]  face_child  A number 0 <= \a face_child < num_face_children, specifying a child of \a elem that shares 
   *                          a face with \a face. These children are counted in linear order. This coincides with the 
   *                          order of children from a call to \ref t8_element_children_at_face.
   * \return                  The face number of the face of a child of \a elem that coincides with \a face_child.
   */
  virtual int
  t8_element_face_child_face (const t8_element_t *elem, int face, int face_child) const;

  /** Given a face of an element return the face number of the parent of the element that matches the element's face. 
   * Or return -1 if no face of the parent matches the face.
   * \param [in]  elem    The element.
   * \param [in]  face    Then number of the face.
   * \return              If \a face of \a elem is also a face of \a elem's parent,
   *                      the face number of this face. Otherwise -1.
   * \note For the root element this function always returns \a face.
   */
  virtual int
  t8_element_face_parent_face (const t8_element_t *elem, int face) const;

  /** Given an element and a face of this element. If the face lies on the
   *  tree boundary, return the face number of the tree face.
   *  If not the return value is arbitrary.
   * \param [in] elem     The element.
   * \param [in] face     The index of a face of \a elem.
   * \return The index of the tree face that \a face is a subface of, if \a face is on a tree boundary.
   *         Any arbitrary integer if \a is not at a tree boundary.
   */
  virtual int
  t8_element_tree_face (const t8_element_t *elem, int face) const;

  /** Suppose we have two trees that share a common face f.
   *  Given an element e that is a subface of f in one of the trees
   *  and given the orientation of the tree connection, construct the face
   *  element of the respective tree neighbor that logically coincides with e
   *  but lies in the coordinate system of the neighbor tree.
   *  \param [in] elem1     The face element.
   *  \param [in,out] elem2 On return the face element \a elem1 with respect
   *                        to the coordinate system of the other tree.
   *  \param [in] orientation The orientation of the tree-tree connection.
   *                        \see t8_cmesh_set_join
   *  \param [in] sign      Depending on the topological orientation of the two tree faces,
   *                        either 0 (both faces have opposite orientation)
   *                        or 1 (both faces have the same top. orientattion).
   *                        \ref t8_eclass_face_orientation
   *  \param [in] is_smaller_face Flag to declare whether \a elem1 belongs to
   *                        the smaller face. A face f of tree T is smaller than
   *                        f' of T' if either the eclass of T is smaller or if
   *                        the classes are equal and f<f'. The orientation is
   *                        defined in relation to the smaller face.
   * \note \a elem1 and \a elem2 may point to the same element.
   */
  virtual void
  t8_element_transform_face (const t8_element_t *elem1, t8_element_t *elem2, int orientation, int sign,
                             int is_smaller_face) const
  {
    SC_ABORT ("This function is not implemented yet.\n");
    return; /* suppresses compiler warning */
  }

  /** Given a boundary face inside a root tree's face construct
   *  the element inside the root tree that has the given face as a
   *  face.
   * \param [in] face     A face element.
   * \param [in] face_scheme The scheme for the face element.
   * \param [in,out] elem An allocated element. The entries will be filled with
   *                      the data of the element that has \a face as a face and
   *                      lies within the root tree.
   * \param [in] root_face The index of the face of the root tree in which \a face
   *                      lies.
   * \return              The face number of the face of \a elem that coincides
   *                      with \a face.
   */
  virtual int
  t8_element_extrude_face (const t8_element_t *face, const t8_eclass_scheme_c *face_scheme, t8_element_t *elem,
                           int root_face) const;

  /** Construct the first descendant of an element at a given level that touches a given face.
   * \param [in] elem      The input element.
   * \param [in] face      A face of \a elem.
   * \param [in, out] first_desc An allocated element. This element's data will be
   *                       filled with the data of the first descendant of \a elem
   *                       that shares a face with \a face.
   * \param [in] level     The level, at which the first descendant is constructed
   */
  virtual void
  t8_element_first_descendant_face (const t8_element_t *elem, int face, t8_element_t *first_desc, int level) const;

  /** Construct the last descendant of an element at a given level that touches a given face.
   * \param [in] elem      The input element.
   * \param [in] face      A face of \a elem.
   * \param [in, out] last_desc An allocated element. This element's data will be
   *                       filled with the data of the last descendant of \a elem
   *                       that shares a face with \a face.
   * \param [in] level     The level, at which the last descendant is constructed
   */
  virtual void
  t8_element_last_descendant_face (const t8_element_t *elem, int face, t8_element_t *last_desc, int level) const;

  /** Construct the boundary element at a specific face.
   * \param [in] elem     The input element.
   * \param [in] face     The index of the face of which to construct the
   *                      boundary element.
   * \param [in,out] boundary An allocated element of dimension of \a element
   *                      minus 1. The entries will be filled with the entries
   *                      of the face of \a element.
   * \param [in] boundary_scheme The scheme for the eclass of the boundary face.
   */
  virtual void
  t8_element_boundary_face (const t8_element_t *elem, int face, t8_element_t *boundary,
                            const t8_eclass_scheme_c *boundary_scheme) const;

  /** Construct all codimension-one boundary elements of a given element.
   * \param [in] elem     The input element.
   * \param [in] face     A face of \a elem.
   * \return              True if \a face is a subface of the element's root element.
   */
  virtual void
  t8_element_boundary (const t8_element_t *elem, int min_dim, int length, t8_element_t **boundary) const
  {
    SC_ABORT ("This function is not implemented yet.\n");
    return; /* suppresses compiler warning */
  }

  /** Compute whether a given element shares a given face with its root tree.
   * \param [in] elem     The input element.
   * \param [in] face     A face of \a elem.
   * \return              True if \a face is a subface of the element's root element.
   */
  virtual int
  t8_element_is_root_boundary (const t8_element_t *elem, int face) const;

  /** Construct the face neighbor of a given element if this face neighbor
   * is inside the root tree. Return 0 otherwise.
   * \param [in] elem The element to be considered.
   * \param [in,out] neigh If the face neighbor of \a elem along \a face is inside
   *                  the root tree, this element's data is filled with the
   *                  data of the face neighbor. Otherwise the data can be modified
   *                  arbitrarily.
   * \param [in] face The number of the face along which the neighbor should be
   *                  constructed.
   * \param [out] neigh_face The number of \a face as viewed from \a neigh.
   *                  An arbitrary value, if the neighbor is not inside the root tree.
   * \return          True if \a neigh is inside the root tree.
   *                  False if not. In this case \a neigh's data can be arbitrary
   *                  on output.
   */
  virtual int
  t8_element_face_neighbor_inside (const t8_element_t *elem, t8_element_t *neigh, int face, int *neigh_face) const;

  /** Initialize the entries of an allocated element according to a
   *  given linear id in a uniform refinement.
   * \param [in,out] elem The element whose entries will be set.
   * \param [in] level    The level of the uniform refinement to consider.
   * \param [in] id       The linear id. id must fulfil 0 <= id < 'number of leafs in the uniform refinement'
   */
  virtual void
  t8_element_set_linear_id (t8_element_t *elem, int level, t8_linearidx_t id) const;

  /** Compute the linear id of a given element in a hypothetical uniform
   * refinement of a given level.
   * \param [in] elem     The element whose id we compute.
   * \param [in] level    The level of the uniform refinement to consider.
   * \return              The linear id of the element.
   */
  virtual t8_linearidx_t
  t8_element_get_linear_id (const t8_element_t *elem, int level) const;

  /** Compute the first descendant of a given element.
   * \param [in] elem     The element whose descendant is computed.
   * \param [out] desc    The first element in a uniform refinement of \a elem of the given level.
   * \param [in] level    The level, at which the descendant is computed.
   */
  virtual void
  t8_element_first_descendant (const t8_element_t *elem, t8_element_t *desc, int level) const;

  /** Compute the last descendant of a given element.
   * \param [in] elem     The element whose descendant is computed.
   * \param [out] desc    The last element in a uniform refinement of \a elem of the given level.
   * \param [in] level    The level, at which the descendant is computed.
   */
  virtual void
  t8_element_last_descendant (const t8_element_t *elem, t8_element_t *desc, int level) const;

  /** Construct the successor in a uniform refinement of a given element.
   * \param [in] elem1    The element whose successor should be constructed.
   * \param [in,out] elem2  The element whose entries will be set.
   * \param [in] level    The level of the uniform refinement to consider.
   */
  virtual void
  t8_element_successor (const t8_element_t *t, t8_element_t *s, int level) const;

  /** Get the integer coordinates of the anchor node of an element. The default scheme implements the Morton type SFCs.
   * In these SFCs the elements are positioned in a cube [0,1]^(dL) with dimension d (=0,1,2,3) and  L the maximum 
   * refinement level.  All element vertices have integer coordinates in this cube and the anchor node is the first of
   * all vertices (index 0). It also has the lowest x,y and z coordinates.
   * \param [in] elem   The element.
   * \param [out] anchor The integer coordinates of the anchor node in the cube [0,1]^(dL)
   */
  virtual void
  t8_element_anchor (const t8_element_t *elem, int anchor[3]) const;

  /** Compute the root length of a given element, that is the length of its level 0 ancestor.
   * \param [in] elem     The element whose root length should be computed.
   * \return              The root length of \a elem
   */
  virtual int
  t8_element_root_len (const t8_element_t *elem) const;

  /** Compute the integer coordinates of a given element vertex. The default scheme implements the Morton type SFCs. 
   * In these SFCs the elements are positioned in a cube [0,1]^(dL) with dimension d (=0,1,2,3) and L the maximum 
   * refinement level. All element vertices have integer coordinates in this cube.
   *   \param [in] t        The element to be considered.
   *   \param [in] vertex   The id of the vertex whose coordinates shall be computed.
   *   \param [out] coords  An array of at least as many integers as the element's dimension whose entries will be 
   *                        filled with the coordinates of \a vertex.
   */
  virtual void
  t8_element_vertex_coords (const t8_element_t *t, int vertex, int coords[]) const;

  /** The tetrahedron schemes uses the general function to return the type of a tetrahedron.
   *  \param [in] elem An valid element
   *  \param [in] indata Is ignored. Can be NULL.
   *  \param [out] outdata Pointer to an int8_t. The type of \a elem will be stored here.
   *  On output the type of the tetrahedron will be stored in \a outdata
   */
<<<<<<< HEAD
  virtual void        t8_element_general_function (const t8_element_t *elem,
                                                   const void *indata,
                                                   void *outdata) const;

  /** Compute the coordinates of a given element vertex inside a reference tree
   *  that is embedded into [0,1]^d (d = dimension).
   *   \param [in] elem   The element to be considered.
   *   \param [in] vertex The id of the vertex whose coordinates shall be computed.
   *   \param [out] coords An array of at least as many doubles as the element's dimension
   *                      whose entries will be filled with the coordinates of \a vertex.
   */
  virtual void        t8_element_vertex_reference_coords (const t8_element_t
                                                          *elem,
                                                          const int vertex,
                                                          double coords[])
    const;

  /** Convert points in the reference space of an element to points in the
   *  reference space of the tree.
   * 
=======
  virtual void
  t8_element_general_function (const t8_element_t *elem, const void *indata, void *outdata) const;

  /** Compute the coordinates of a given element vertex inside a reference tree that is embedded into 
   * [0,1]^d (d = dimension).
   *   \param [in] elem     The element to be considered.
   *   \param [in] vertex   The id of the vertex whose coordinates shall be computed.
   *   \param [out] coords  An array of at least as many doubles as the element's dimension
   *                        whose entries will be filled with the coordinates of \a vertex.
   */
  virtual void
  t8_element_vertex_reference_coords (const t8_element_t *elem, const int vertex, double coords[]) const;

  /** Convert a point in the reference space of an element to a point in the reference space of the tree.
>>>>>>> abf0d26c
   * \param [in] elem         The element.
   * \param [in] coords_input The coordinates \f$ [0,1]^\mathrm{dim} \f$ of the point
   *                          in the reference space of the element.
   * \param [in] num_coords   Number of \f$ dim\f$-sized coordinates to evaluate.
   * \param [out] out_coords  The coordinates of the points in the
   *                          reference space of the tree.
   */
<<<<<<< HEAD
  virtual void        t8_element_reference_coords (const t8_element_t *elem,
                                                   const double *ref_coords,
                                                   const size_t num_coords,
                                                   double *out_coords)
    const;
=======
  virtual void
  t8_element_reference_coords (const t8_element_t *elem, const double *ref_coords, const void *user_data,
                               double *out_coords) const;
>>>>>>> abf0d26c

  /** Returns true, if there is one element in the tree, that does not refine into 2^dim children.
   * Returns false otherwise.
   * \return           0, because prisms refine regularly
   */
  virtual int
  t8_element_refines_irregular (void) const;

#ifdef T8_ENABLE_DEBUG
  /** Query whether a given element can be considered as 'valid' and it is
   *  safe to perform any of the above algorithms on it.
   * \param [in]      elem  The element to be checked.
   * \return          True if \a elem is safe to use. False otherwise.
   * \note            An element that is constructed with \ref t8_element_new
   *                  must pass this test.
   * \note            An element for which \ref t8_element_init was called must pass
   *                  this test.
   * \note            This function is used for debugging to catch certain errors.
   *                  These can for example occur when an element points to a region
   *                  of memory which should not be interpreted as an element.
   * \note            We recommend to use the assertion T8_ASSERT (t8_element_is_valid (elem))
   *                  in the implementation of each of the functions in this file.
   */
  virtual int
  t8_element_is_valid (const t8_element_t *t) const;

  /**
  * Print a given element. For a example for a triangle print the coordinates
  * and the level of the triangle. This function is only available in the
  * debugging configuration. 
  * 
  * \param [in]        elem  The element to print
  */
  virtual void
  t8_element_debug_print (const t8_element_t *elem) const;
#endif
};

#endif /* !T8_DEFAULT_PRISM_CXX_HXX */<|MERGE_RESOLUTION|>--- conflicted
+++ resolved
@@ -530,28 +530,6 @@
    *  \param [out] outdata Pointer to an int8_t. The type of \a elem will be stored here.
    *  On output the type of the tetrahedron will be stored in \a outdata
    */
-<<<<<<< HEAD
-  virtual void        t8_element_general_function (const t8_element_t *elem,
-                                                   const void *indata,
-                                                   void *outdata) const;
-
-  /** Compute the coordinates of a given element vertex inside a reference tree
-   *  that is embedded into [0,1]^d (d = dimension).
-   *   \param [in] elem   The element to be considered.
-   *   \param [in] vertex The id of the vertex whose coordinates shall be computed.
-   *   \param [out] coords An array of at least as many doubles as the element's dimension
-   *                      whose entries will be filled with the coordinates of \a vertex.
-   */
-  virtual void        t8_element_vertex_reference_coords (const t8_element_t
-                                                          *elem,
-                                                          const int vertex,
-                                                          double coords[])
-    const;
-
-  /** Convert points in the reference space of an element to points in the
-   *  reference space of the tree.
-   * 
-=======
   virtual void
   t8_element_general_function (const t8_element_t *elem, const void *indata, void *outdata) const;
 
@@ -565,8 +543,9 @@
   virtual void
   t8_element_vertex_reference_coords (const t8_element_t *elem, const int vertex, double coords[]) const;
 
-  /** Convert a point in the reference space of an element to a point in the reference space of the tree.
->>>>>>> abf0d26c
+  /** Convert points in the reference space of an element to points in the
+   *  reference space of the tree.
+   * 
    * \param [in] elem         The element.
    * \param [in] coords_input The coordinates \f$ [0,1]^\mathrm{dim} \f$ of the point
    *                          in the reference space of the element.
@@ -574,17 +553,11 @@
    * \param [out] out_coords  The coordinates of the points in the
    *                          reference space of the tree.
    */
-<<<<<<< HEAD
   virtual void        t8_element_reference_coords (const t8_element_t *elem,
                                                    const double *ref_coords,
                                                    const size_t num_coords,
                                                    double *out_coords)
     const;
-=======
-  virtual void
-  t8_element_reference_coords (const t8_element_t *elem, const double *ref_coords, const void *user_data,
-                               double *out_coords) const;
->>>>>>> abf0d26c
 
   /** Returns true, if there is one element in the tree, that does not refine into 2^dim children.
    * Returns false otherwise.
