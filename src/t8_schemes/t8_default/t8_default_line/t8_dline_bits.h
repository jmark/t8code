--- conflicted
+++ resolved
@@ -261,7 +261,6 @@
  * 		                     will be filled with the reference coordinates
  *                         of the points on the line.
  */
-<<<<<<< HEAD
 void                t8_dline_compute_reference_coords (const t8_dline_t *elem,
                                                        const double
                                                        *ref_coords,
@@ -270,10 +269,6 @@
                                                        const size_t
                                                        skip_coords,
                                                        double *out_coords);
-=======
-void
-t8_dline_compute_reference_coords (const t8_dline_t *elem, const double *ref_coords, double *out_coords);
->>>>>>> abf0d26c
 
 /** Computes the linear position of a line in an uniform grid.
  * \param [in] line  Line whose id will be computed.
