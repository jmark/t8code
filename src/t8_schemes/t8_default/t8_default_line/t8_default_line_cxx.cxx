/*
  This file is part of t8code.
  t8code is a C library to manage a collection (a forest) of multiple
  connected adaptive space-trees of general element classes in parallel.

  Copyright (C) 2015 the developers

  t8code is free software; you can redistribute it and/or modify
  it under the terms of the GNU General Public License as published by
  the Free Software Foundation; either version 2 of the License, or
  (at your option) any later version.

  t8code is distributed in the hope that it will be useful,
  but WITHOUT ANY WARRANTY; without even the implied warranty of
  MERCHANTABILITY or FITNESS FOR A PARTICULAR PURPOSE.  See the
  GNU General Public License for more details.

  You should have received a copy of the GNU General Public License
  along with t8code; if not, write to the Free Software Foundation, Inc.,
  51 Franklin Street, Fifth Floor, Boston, MA 02110-1301, USA.
*/

#include <t8_schemes/t8_default/t8_default_common/t8_default_common_cxx.hxx>
#include <t8_schemes/t8_default/t8_default_vertex/t8_default_vertex_cxx.hxx>
#include <t8_schemes/t8_default/t8_default_vertex/t8_dvertex_bits.h>
#include <t8_schemes/t8_default/t8_default_line/t8_dline_bits.h>
#include <t8_schemes/t8_default/t8_default_line/t8_dline.h>

typedef t8_dline_t  t8_default_line_t;

T8_EXTERN_C_BEGIN ();

int
t8_default_scheme_line_c::t8_element_maxlevel (void) const
{
  return T8_DLINE_MAXLEVEL;
}

int
t8_default_scheme_line_c::t8_element_level (const t8_element_t *elem) const
{
  T8_ASSERT (t8_element_is_valid (elem));
  return t8_dline_get_level ((const t8_dline_t *) elem);
}

void
t8_default_scheme_line_c::t8_element_copy (const t8_element_t *source,
                                           t8_element_t *dest) const
{
  T8_ASSERT (t8_element_is_valid (source));
  T8_ASSERT (t8_element_is_valid (dest));
  t8_dline_copy ((const t8_dline_t *) source, (t8_dline_t *) dest);
}

int
t8_default_scheme_line_c::t8_element_compare (const t8_element_t *elem1,
                                              const t8_element_t *elem2) const
{
  T8_ASSERT (t8_element_is_valid (elem1));
  T8_ASSERT (t8_element_is_valid (elem2));
  return t8_dline_compare ((const t8_dline_t *) elem1,
                           (const t8_dline_t *) elem2);
}

void
t8_default_scheme_line_c::t8_element_parent (const t8_element_t *elem,
                                             t8_element_t *parent) const
{
  const t8_default_line_t *l = (const t8_default_line_t *) elem;
  t8_default_line_t  *p = (t8_default_line_t *) parent;

  T8_ASSERT (t8_element_is_valid (elem));
  T8_ASSERT (t8_element_is_valid (parent));
  t8_dline_parent (l, p);
}

void
t8_default_scheme_line_c::t8_element_child (const t8_element_t *elem,
                                            int childid,
                                            t8_element_t *child) const
{
  const t8_default_line_t *l = (const t8_default_line_t *) elem;
  t8_default_line_t  *c = (t8_default_line_t *) child;

  T8_ASSERT (t8_element_is_valid (elem));
  T8_ASSERT (t8_element_is_valid (child));
  t8_dline_child (l, childid, c);
}

void
t8_default_scheme_line_c::t8_element_nca (const t8_element_t *elem1,
                                          const t8_element_t *elem2,
                                          t8_element_t *nca) const
{
  T8_ASSERT (t8_element_is_valid (elem1));
  T8_ASSERT (t8_element_is_valid (elem2));
  T8_ASSERT (t8_element_is_valid (nca));
  t8_dline_nearest_common_ancestor ((const t8_dline_t *) elem1,
                                    (const t8_dline_t *) elem2,
                                    (t8_dline_t *) nca);
}

t8_element_shape_t
t8_default_scheme_line_c::t8_element_face_shape (const t8_element_t *elem,
                                                 int face) const
{
  T8_ASSERT (t8_element_is_valid (elem));
  return T8_ECLASS_VERTEX;
}

void
t8_default_scheme_line_c::t8_element_children_at_face (const t8_element_t
                                                       *elem, int face,
                                                       t8_element_t
                                                       *children[],
                                                       int num_children,
                                                       int *child_indices)
  const
{
  T8_ASSERT (t8_element_is_valid (elem));
  T8_ASSERT (0 <= face && face < T8_DLINE_FACES);
  T8_ASSERT (num_children == 1);
  T8_ASSERT (t8_element_is_valid (children[0]));

  /* We have exactly one child at a face and this is child 0 if face = 0
   * and child 1 if face = 1 */
  if (child_indices != NULL) {
    *child_indices = face;
  }
  t8_dline_child ((const t8_dline_t *) elem, face,
                  (t8_dline_t *) children[0]);
}

int
t8_default_scheme_line_c::t8_element_face_child_face (const t8_element_t
                                                      *elem, int face,
                                                      int face_child) const
{
  T8_ASSERT (t8_element_is_valid (elem));
  T8_ASSERT (0 <= face && face < T8_DLINE_FACES);
  T8_ASSERT (face_child == 0);

  /* The face id of the child is the same as the face */
  return face;
}

int
t8_default_scheme_line_c::t8_element_face_parent_face (const t8_element_t
                                                       *elem, int face) const
{
  /* The number of faces does not change from parent to child */
  T8_ASSERT (t8_element_is_valid (elem));
  T8_ASSERT (0 <= face && face < T8_DLINE_FACES);
  return t8_dline_face_parent_face ((const t8_dline_t *) elem, face);
}

int
t8_default_scheme_line_c::t8_element_tree_face (const t8_element_t *elem,
                                                int face) const
{
  /* The number of faces does not change from tree to element */
  T8_ASSERT (t8_element_is_valid (elem));
  T8_ASSERT (0 <= face && face < T8_DLINE_FACES);
  return face;
}

void
t8_default_scheme_line_c::t8_element_transform_face (const t8_element_t
                                                     *elem1,
                                                     t8_element_t *elem2,
                                                     int orientation,
                                                     int sign,
                                                     int is_smaller_face)
  const
{
  T8_ASSERT (t8_element_is_valid (elem1));
  T8_ASSERT (t8_element_is_valid (elem2));
  T8_ASSERT (orientation == 0 || orientation == 1);

  /* We can ignore is_smaller_face, since for lines the orientation is independent
   * of the face. */
  t8_dline_transform_face ((const t8_dline_t *) elem1, (t8_dline_t *) elem2,
                           orientation);
}

/** Given a boundary face inside a root tree's face construct
 *  the element inside the root tree that has the given face as a
 *  face. */
int
t8_default_scheme_line_c::t8_element_extrude_face (const t8_element_t *face,
                                                   const t8_eclass_scheme_c
                                                   *face_scheme,
                                                   t8_element_t *elem,
                                                   int root_face) const
{
  T8_ASSERT (t8_element_is_valid (elem));
  T8_ASSERT (T8_COMMON_IS_TYPE
             (face_scheme, const t8_default_scheme_vertex_c *));
  T8_ASSERT (face_scheme->t8_element_is_valid (face));

  return t8_dline_extrude_face ((const t8_dvertex_t *) face, root_face,
                                (t8_dline_t *) elem);
}

/** Construct the boundary element at a specific face. */
void
t8_default_scheme_line_c::t8_element_boundary_face (const t8_element_t *elem,
                                                    int face,
                                                    t8_element_t *boundary,
                                                    const t8_eclass_scheme_c
                                                    *boundary_scheme) const
{
  T8_ASSERT (t8_element_is_valid (elem));
  T8_ASSERT (T8_COMMON_IS_TYPE
             (boundary_scheme, const t8_default_scheme_vertex_c *));
  T8_ASSERT (boundary_scheme->eclass == T8_ECLASS_VERTEX);
  T8_ASSERT (boundary_scheme->t8_element_is_valid (boundary));
  T8_ASSERT (0 <= face && face < T8_DLINE_FACES);

  /* Since each vertex is the same, we just construc a vertex of the same level
   * as elem. */
  t8_dvertex_init_linear_id ((t8_dvertex_t *) boundary,
                             t8_element_level (elem), 0);
}

/** Construct the first descendant of an element that touches a given face.   */
void
t8_default_scheme_line_c::t8_element_first_descendant_face (const t8_element_t
                                                            *elem, int face,
                                                            t8_element_t
                                                            *first_desc,
                                                            int level) const
{
  T8_ASSERT (t8_element_is_valid (elem));
  T8_ASSERT (t8_element_is_valid (first_desc));
  T8_ASSERT (0 <= face && face < T8_DLINE_FACES);

  T8_ASSERT (0 <= level && level <= T8_DLINE_MAXLEVEL);
  /* The first descandant at the face is the first desc of elem if face = 0.
   * If face = 1 it is the last desc of elem. */
  if (face == 0) {
    t8_dline_first_descendant ((const t8_dline_t *) elem,
                               (t8_dline_t *) first_desc, level);
  }
  else {
    T8_ASSERT (face == 1);
    t8_dline_last_descendant ((const t8_dline_t *) elem,
                              (t8_dline_t *) first_desc, level);

  }
}

void
t8_default_scheme_line_c::t8_element_last_descendant_face (const t8_element_t
                                                           *elem, int face,
                                                           t8_element_t
                                                           *last_desc,
                                                           int level) const
{
  T8_ASSERT (t8_element_is_valid (elem));
  T8_ASSERT (t8_element_is_valid (last_desc));
  T8_ASSERT (0 <= face && face < T8_DLINE_FACES);
  T8_ASSERT (0 <= level && level <= T8_DLINE_MAXLEVEL);

  /* The last descendant is the same as the first descendant. */
  t8_element_first_descendant_face (elem, face, last_desc, level);
}

int
t8_default_scheme_line_c::t8_element_is_root_boundary (const t8_element_t
                                                       *elem, int face) const
{
  T8_ASSERT (t8_element_is_valid (elem));
  T8_ASSERT (0 <= face && face < T8_DLINE_FACES);

  return t8_dline_is_root_boundary ((const t8_dline_t *) elem, face);
}

int
t8_default_scheme_line_c::t8_element_face_neighbor_inside (const t8_element_t
                                                           *elem,
                                                           t8_element_t
                                                           *neigh, int face,
                                                           int *neigh_face)
  const
{
  T8_ASSERT (t8_element_is_valid (elem));
  T8_ASSERT (t8_element_is_valid (neigh));
  T8_ASSERT (0 <= face && face < T8_DLINE_FACES);

  t8_dline_face_neighbour ((const t8_dline_t *) elem, (t8_dline_t *) neigh,
                           face, neigh_face);
  return t8_dline_is_inside_root ((t8_dline_t *) neigh);
}

void
t8_default_scheme_line_c::t8_element_set_linear_id (t8_element_t *elem,
                                                    int level,
                                                    t8_linearidx_t id) const
{
  T8_ASSERT (t8_element_is_valid (elem));
  T8_ASSERT (0 <= level && level <= T8_DLINE_MAXLEVEL);
  T8_ASSERT (0 <= id && id < ((t8_linearidx_t) 1) << level);

  t8_dline_init_linear_id ((t8_default_line_t *) elem, level, id);
}

void
t8_default_scheme_line_c::t8_element_successor (const t8_element_t *elem1,
                                                t8_element_t *elem2,
                                                int level) const
{
  T8_ASSERT (t8_element_is_valid (elem1));
  T8_ASSERT (t8_element_is_valid (elem2));
  T8_ASSERT (1 <= level && level <= T8_DLINE_MAXLEVEL);

  t8_dline_successor ((const t8_default_line_t *) elem1,
                      (t8_default_line_t *) elem2, level);
}

void
t8_default_scheme_line_c::t8_element_first_descendant (const t8_element_t
                                                       *elem,
                                                       t8_element_t *desc,
                                                       int level) const
{
  T8_ASSERT (t8_element_is_valid (elem));
  T8_ASSERT (t8_element_is_valid (desc));

  T8_ASSERT (0 <= level && level <= T8_DLINE_MAXLEVEL);
  t8_dline_first_descendant ((const t8_dline_t *) elem, (t8_dline_t *) desc,
                             level);
}

void
t8_default_scheme_line_c::t8_element_last_descendant (const t8_element_t
                                                      *elem,
                                                      t8_element_t *desc,
                                                      int level) const
{
  T8_ASSERT (t8_element_is_valid (elem));
  T8_ASSERT (t8_element_is_valid (desc));
  T8_ASSERT (0 <= level && level <= T8_DLINE_MAXLEVEL);
  t8_dline_last_descendant ((const t8_dline_t *) elem, (t8_dline_t *) desc,
                            level);
}

void
t8_default_scheme_line_c::t8_element_vertex_coords (const t8_element_t *elem,
                                                    int vertex,
                                                    int coords[]) const
{
  T8_ASSERT (t8_element_is_valid (elem));
  t8_dline_vertex_coords ((const t8_dline_t *) elem, vertex, coords);
}

void
t8_default_scheme_line_c::t8_element_vertex_reference_coords (const
                                                              t8_element_t
                                                              *elem,
                                                              const int
                                                              vertex,
                                                              double coords[])
  const
{
  T8_ASSERT (t8_element_is_valid (elem));
  t8_dline_vertex_ref_coords ((const t8_dline_t *) elem, vertex, coords);
}

void
<<<<<<< HEAD
t8_default_scheme_line_c::t8_element_reference_coords (const t8_element_t
                                                       *elem,
=======
t8_default_scheme_line_c::t8_element_reference_coords (const t8_element_t *t,
>>>>>>> f2ffc4dd
                                                       const double
                                                       *ref_coords,
                                                       const void *user_data,
                                                       double *out_coords)
  const
{
<<<<<<< HEAD
  T8_ASSERT (t8_element_is_valid (elem));
  T8_ASSERT (ref_coords != NULL);
  t8_dline_compute_reference_coords ((const t8_dline_t *) elem, ref_coords,
                                     out_coords);
=======
  SC_ABORTF ("Not implemented\n");
>>>>>>> f2ffc4dd
}

int
t8_default_scheme_line_c::t8_element_root_len (const t8_element_t *elem) const
{
  T8_ASSERT (t8_element_is_valid (elem));
  return T8_DLINE_ROOT_LEN;
}

t8_linearidx_t
  t8_default_scheme_line_c::t8_element_get_linear_id (const t8_element_t
                                                      *elem, int level) const
{
  T8_ASSERT (t8_element_is_valid (elem));
  T8_ASSERT (0 <= level && level <= T8_DLINE_MAXLEVEL);

  return t8_dline_linear_id ((const t8_dline_t *) elem, level);
}

int
t8_default_scheme_line_c::t8_element_num_faces (const t8_element_t *elem) const
{
  T8_ASSERT (t8_element_is_valid (elem));
  return T8_DLINE_FACES;
}

int
t8_default_scheme_line_c::t8_element_max_num_faces (const t8_element_t *elem) const
{
  T8_ASSERT (t8_element_is_valid (elem));
  return T8_DLINE_FACES;
}

int
t8_default_scheme_line_c::t8_element_num_children (const t8_element_t *elem) const
{
  T8_ASSERT (t8_element_is_valid (elem));
  return T8_DLINE_CHILDREN;
}

int
t8_default_scheme_line_c::t8_element_num_face_children (const t8_element_t
                                                        *elem, int face) const
{
  T8_ASSERT (t8_element_is_valid (elem));
  T8_ASSERT (0 <= face && face < T8_DLINE_FACES);

  return T8_DLINE_FACE_CHILDREN;
}

int
t8_default_scheme_line_c::t8_element_child_id (const t8_element_t *elem) const
{
  T8_ASSERT (t8_element_is_valid (elem));
  return t8_dline_child_id ((const t8_dline_t *) elem);
}

void
t8_default_scheme_line_c::t8_element_children (const t8_element_t *elem,
                                               int length,
                                               t8_element_t *c[]) const
{
  T8_ASSERT (t8_element_is_valid (elem));
  T8_ASSERT (length == T8_DLINE_CHILDREN);

  t8_dline_childrenpv ((const t8_dline_t *) elem, (t8_dline_t **) c);
}

int
t8_default_scheme_line_c::t8_element_ancestor_id (const t8_element_t *elem,
                                                  int level) const
{
  T8_ASSERT (t8_element_is_valid (elem));
  return t8_dline_ancestor_id ((const t8_dline_t *) elem, level);
}

int
t8_default_scheme_line_c::t8_element_is_family (t8_element_t **fam) const
{
#ifdef T8_ENABLE_DEBUG
  int                 i;
  for (i = 0; i < T8_DLINE_CHILDREN; i++) {
    T8_ASSERT (t8_element_is_valid (fam[i]));
  }
#endif
  return t8_dline_is_familypv ((const t8_dline_t **) fam);
}

int
t8_default_scheme_line_c::t8_element_refines_irregular () const
{
  /*lines always refine regularly */
  return 0;
}

#ifdef T8_ENABLE_DEBUG
/* *INDENT-OFF* */
/* indent bug, indent adds a second "const" modifier */
int
t8_default_scheme_line_c::t8_element_is_valid (const t8_element_t * elem) const
/* *INDENT-ON* */
{
  return t8_dline_is_valid ((const t8_dline_t *) elem);
}

void
t8_default_scheme_line_c::t8_element_debug_print (const t8_element_t *elem) const
{
  T8_ASSERT (t8_element_is_valid (elem));
  t8_dline_debug_print ((const t8_dline_t *) elem);
}
#endif

void
t8_default_scheme_line_c::t8_element_new (int length, t8_element_t **elem) const
{
  /* allocate memory for a line */
  t8_default_scheme_common_c::t8_element_new (length, elem);

  /* in debug mode, set sensible default values. */
#ifdef T8_ENABLE_DEBUG
  {
    int                 i;
    for (i = 0; i < length; i++) {
      t8_element_init (1, elem[i], 0);
    }
  }
#endif
}

void
t8_default_scheme_line_c::t8_element_init (int length, t8_element_t *elem,
                                           int new_called) const
{
#ifdef T8_ENABLE_DEBUG
  if (!new_called) {
    int                 i;
    t8_dline_t         *lines = (t8_dline_t *) elem;
    for (i = 0; i < length; i++) {
      t8_dline_init (lines + i);
    }
  }
#endif
}

/* Constructor */
t8_default_scheme_line_c::t8_default_scheme_line_c (void)
{
  eclass = T8_ECLASS_LINE;
  element_size = sizeof (t8_default_line_t);
  ts_context = sc_mempool_new (element_size);
}

t8_default_scheme_line_c::~t8_default_scheme_line_c ()
{
  /* This destructor is empty since the destructor of the
   * default_common scheme is called automatically and it
   * suffices to destroy the quad_scheme.
   * However we need to provide an implementation of the destructor
   * and hence this empty function. */
}

T8_EXTERN_C_END ();<|MERGE_RESOLUTION|>--- conflicted
+++ resolved
@@ -368,26 +368,15 @@
 }
 
 void
-<<<<<<< HEAD
 t8_default_scheme_line_c::t8_element_reference_coords (const t8_element_t
                                                        *elem,
-=======
-t8_default_scheme_line_c::t8_element_reference_coords (const t8_element_t *t,
->>>>>>> f2ffc4dd
                                                        const double
                                                        *ref_coords,
                                                        const void *user_data,
                                                        double *out_coords)
   const
 {
-<<<<<<< HEAD
-  T8_ASSERT (t8_element_is_valid (elem));
-  T8_ASSERT (ref_coords != NULL);
-  t8_dline_compute_reference_coords ((const t8_dline_t *) elem, ref_coords,
-                                     out_coords);
-=======
   SC_ABORTF ("Not implemented\n");
->>>>>>> f2ffc4dd
 }
 
 int
