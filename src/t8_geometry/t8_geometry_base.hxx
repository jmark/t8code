/*
  This file is part of t8code.
  t8code is a C library to manage a collection (a forest) of multiple
  connected adaptive space-trees of general element classes in parallel.

  Copyright (C) 2015 the developers

  t8code is free software; you can redistribute it and/or modify
  it under the terms of the GNU General Public License as published by
  the Free Software Foundation; either version 2 of the License, or
  (at your option) any later version.

  t8code is distributed in the hope that it will be useful,
  but WITHOUT ANY WARRANTY; without even the implied warranty of
  MERCHANTABILITY or FITNESS FOR A PARTICULAR PURPOSE.  See the
  GNU General Public License for more details.

  You should have received a copy of the GNU General Public License
  along with t8code; if not, write to the Free Software Foundation, Inc.,
  51 Franklin Street, Fifth Floor, Boston, MA 02110-1301, USA.
*/

/** \file t8_geometry_base.hxx
<<<<<<< HEAD
 * Implements the base pure virtual class t8_geometry and the inherited class t8_geometry_w_vertices.
 * The first provides a general template for all geometries while the latter one can be used for geometries
 * that use vertex coordinate information of the cmesh.
=======
 * Implements the base pure virtual class t8_geometry which
 * provides a general template for all geometries.
>>>>>>> f5a15f23
 */

#ifndef T8_GEOMETRY_BASE_HXX
#define T8_GEOMETRY_BASE_HXX

#include <t8.h>
#include <t8_cmesh.h>

T8_EXTERN_C_BEGIN ();

struct t8_geometry
{
public:

  /* Basic constructor that sets the dimension, the name, and the name for the attribute. */
  t8_geometry (int dimension, const char *name, const char *attribute_name =
               NULL)
:  dimension (dimension), name (name) {
  }

  /* Base constructor with no arguments. We need this since it
   * is called from derived class constructors.
   * Sets dimension and name to invalid values. */
  t8_geometry         ():t8_geometry (-1, "Invalid")
  {
  }

  /** The destructor. It does nothing but has to be defined since
   * we may want to delete geometry that is actually inherited
   * and providing an implementation
   * for the destructor ensures that the
   * destructor of the child class will be executed. */
  virtual ~ t8_geometry () {
  }

  /**
   * Map a point in the reference space $$[0,1]^dimension$$ to $$\mathbb R^3$$
   * \param [in]  cmesh      The cmesh in which the point lies.
   * \param [in]  gtreeid    The global tree (of the cmesh) in which the reference point is.
   * \param [in]  ref_coords  Array of \a dimension many entries, specifying a point in [0,1]^dimension.
   * \param [out] out_coords  The mapped coordinates in physical space of \a ref_coords.
   */
  virtual void        t8_geom_evaluate (t8_cmesh_t cmesh,
                                        t8_gloidx_t gtreeid,
                                        const double *ref_coords,
                                        double out_coords[3]) const = 0;

  /**
   * Compute the jacobian of the \a t8_geom_evaluate map at a point in the reference space $$[0,1]^dimension$$.
   * \param [in]  cmesh      The cmesh in which the point lies.
   * \param [in]  glreeid    The global tree (of the cmesh) in which the reference point is.
   * \param [in]  ref_coords  Array of \a dimension many entries, specifying a point in [0,1]^dimension.
   * \param [out] jacobian    The jacobian at \a ref_coords. Array of size dimension x 3. Indices 3*i, 3*i+1, 3*i+2
   *                          correspond to the i-th column of the jacobian (Entry 3*i + j is del f_j/del x_i).
   */
  virtual void        t8_geom_evalute_jacobian (t8_cmesh_t cmesh,
                                                t8_gloidx_t gtreeid,
                                                const double *ref_coords,
                                                double *jacobian) const = 0;

  /** Update a possible internal data buffer for per tree data.
   * This function is called before the first coordinates in a new tree are
   * evaluated. You can use it for example to load the vertex coordinates of the 
   * tree into an internal buffer (as is done in the linear geometry).
   * \param [in]  cmesh      The cmesh.
   * \param [in]  gtreeid    The global tree.
   */
  virtual void        t8_geom_load_tree_data (t8_cmesh_t cmesh,
                                              t8_gloidx_t gtreeid) = 0;

  /**
   * Get the dimension of this geometry.
   * \return The dimension.
   */
  inline int          t8_geom_get_dimension () const
  {
    return dimension;
  }

  /**
   * Get the name of this geometry.
   * \return The name.
   */
  inline const char  *t8_geom_get_name () const
  {
    return name;
  }

protected:

  int                 dimension;
                 /**< The dimension of reference space for which this is a geometry. */

  const char         *name;
                    /**< The name of this geometry. */
};

T8_EXTERN_C_END ();

#endif /* !T8_GEOMETRY_BASE_HXX! */<|MERGE_RESOLUTION|>--- conflicted
+++ resolved
@@ -21,14 +21,8 @@
 */
 
 /** \file t8_geometry_base.hxx
-<<<<<<< HEAD
- * Implements the base pure virtual class t8_geometry and the inherited class t8_geometry_w_vertices.
- * The first provides a general template for all geometries while the latter one can be used for geometries
- * that use vertex coordinate information of the cmesh.
-=======
  * Implements the base pure virtual class t8_geometry which
  * provides a general template for all geometries.
->>>>>>> f5a15f23
  */
 
 #ifndef T8_GEOMETRY_BASE_HXX
