--- conflicted
+++ resolved
@@ -130,14 +130,7 @@
       /*coordinates = out_coords */
       /*vertex_coords = len * corner_coords = ref_coords */
 
-<<<<<<< HEAD
-      /*for(i = 0; i<3; i++){
-         vertex_coords[i] =  len * corner_coords[i];
-         } */
-      /*In this case, thex vertex is the tip of the parentpyramid and we don't have to compute
-=======
       /*In this case, the vertex is the tip of the parent pyramid and we don't have to compute
->>>>>>> 512b2006
        * anything.*/
       if (ref_coords[0] == 1. && ref_coords[1] == 1. && ref_coords[2] == 1.) {
         for (i = 0; i < 3; i++) {
