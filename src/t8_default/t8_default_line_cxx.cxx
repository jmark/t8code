/*
  This file is part of t8code.
  t8code is a C library to manage a collection (a forest) of multiple
  connected adaptive space-trees of general element classes in parallel.

  Copyright (C) 2015 the developers

  t8code is free software; you can redistribute it and/or modify
  it under the terms of the GNU General Public License as published by
  the Free Software Foundation; either version 2 of the License, or
  (at your option) any later version.

  t8code is distributed in the hope that it will be useful,
  but WITHOUT ANY WARRANTY; without even the implied warranty of
  MERCHANTABILITY or FITNESS FOR A PARTICULAR PURPOSE.  See the
  GNU General Public License for more details.

  You should have received a copy of the GNU General Public License
  along with t8code; if not, write to the Free Software Foundation, Inc.,
  51 Franklin Street, Fifth Floor, Boston, MA 02110-1301, USA.
*/

#include "t8_default_common_cxx.hxx"
#include "t8_default_line_cxx.hxx"
#include "t8_dline_bits.h"
#include "t8_dline.h"

typedef t8_dline_t  t8_default_line_t;

int
t8_default_scheme_line_c::t8_element_maxlevel (void)
{
  return T8_DLINE_MAXLEVEL;
}

int
t8_default_scheme_line_c::t8_element_level (const t8_element_t * elem)
{
  return t8_dline_get_level ((const t8_dline_t *) elem);
}

void
t8_default_scheme_line_c::t8_element_copy (const t8_element_t * source,
                                           t8_element_t * dest)
{
  t8_dline_copy ((const t8_dline_t *) source, (t8_dline_t *) dest);
}

int
t8_default_scheme_line_c::t8_element_compare (const t8_element_t * elem1,
                                              const t8_element_t * elem2)
{
  return t8_dline_compare ((const t8_dline_t *) elem1,
                           (const t8_dline_t *) elem2);
}

void
t8_default_scheme_line_c::t8_element_parent (const t8_element_t * elem,
                                             t8_element_t * parent)
{
  const t8_default_line_t *l = (const t8_default_line_t *) elem;
  t8_default_line_t  *p = (t8_default_line_t *) parent;

  t8_dline_parent (l, p);
}

void
t8_default_scheme_line_c::t8_element_child (const t8_element_t * elem,
                                            int childid, t8_element_t * child)
{
  const t8_default_line_t *l = (const t8_default_line_t *) elem;
  t8_default_line_t  *c = (t8_default_line_t *) child;

  t8_dline_child (l, childid, c);
}

t8_eclass_t
  t8_default_scheme_line_c::t8_element_face_class (const t8_element_t * elem,
                                                   int face)
{
  return T8_ECLASS_VERTEX;
}

void
t8_default_scheme_line_c::t8_element_transform_face (const t8_element_t *
                                                     elem1,
                                                     t8_element_t * elem2,
                                                     int orientation,
                                                     int is_smaller_face)
{
  T8_ASSERT (orientation == 0 || orientation == 1);

  /* We can ignore is_smaller_face, since for lines the orientation is independent
   * of the face. */
  t8_dline_transform_face ((const t8_dline_t *) elem1, (t8_dline_t *) elem2,
                           orientation);
}

void
t8_default_scheme_line_c::t8_element_set_linear_id (t8_element_t * elem,
                                                    int level, uint64_t id)
{
  T8_ASSERT (0 <= level && level <= T8_DLINE_MAXLEVEL);
  T8_ASSERT (0 <= id && id < ((u_int64_t) 1) << level);

  t8_dline_init_linear_id ((t8_default_line_t *) elem, level, id);
}

void
t8_default_scheme_line_c::t8_element_successor (const t8_element_t * elem1,
                                                t8_element_t * elem2,
                                                int level)
{
  T8_ASSERT (1 <= level && level <= T8_DLINE_MAXLEVEL);

  t8_dline_successor ((const t8_default_line_t *) elem1,
                      (t8_default_line_t *) elem2, level);
}

void
t8_default_scheme_line_c::t8_element_first_descendant (const t8_element_t *
                                                       elem,
                                                       t8_element_t * desc)
{
  t8_dline_first_descendant ((const t8_dline_t *) elem, (t8_dline_t *) desc,
                             T8_DLINE_MAXLEVEL);
}

void
t8_default_scheme_line_c::t8_element_last_descendant (const t8_element_t *
                                                      elem,
                                                      t8_element_t * desc)
{
  t8_dline_last_descendant ((const t8_dline_t *) elem, (t8_dline_t *) desc,
                            T8_DLINE_MAXLEVEL);
}

void
t8_default_scheme_line_c::t8_element_vertex_coords (const t8_element_t * t,
                                                    int vertex, int coords[])
{
  t8_dline_vertex_coords ((const t8_dline_t *) t, vertex, coords);
}

int
t8_default_scheme_line_c::t8_element_root_len (const t8_element_t * elem)
{
  return T8_DLINE_ROOT_LEN;
}

u_int64_t
  t8_default_scheme_line_c::t8_element_get_linear_id (const t8_element_t *
                                                      elem, int level)
{
  T8_ASSERT (0 <= level && level <= T8_DLINE_MAXLEVEL);

  return t8_dline_linear_id ((const t8_dline_t *) elem, level);
}

int
t8_default_scheme_line_c::t8_element_num_children (const t8_element_t * elem)
{
  return T8_DLINE_CHILDREN;
}

int
t8_default_scheme_line_c::t8_element_child_id (const t8_element_t * elem)
{
  return t8_dline_child_id ((const t8_dline_t *) elem);
}

void
t8_default_scheme_line_c::t8_element_children (const t8_element_t * elem,
                                               int length, t8_element_t * c[])
{
  T8_ASSERT (length == T8_DLINE_CHILDREN);

  t8_dline_childrenpv ((const t8_dline_t *) elem, (t8_dline_t **) c);
}

int
t8_default_scheme_line_c::t8_element_is_family (t8_element_t ** fam)
{
  return t8_dline_is_familypv ((const t8_dline_t **) fam);
}

<<<<<<< HEAD
=======
#ifdef T8_ENABLE_DEBUG
/* *INDENT-OFF* */
/* indent bug, indent adds a second "const" modifier */
int
t8_default_scheme_line_c::t8_element_is_valid (const t8_element_t * elem) const
/* *INDENT-ON* */
{
  return t8_dline_is_valid ((const t8_dline_t *) elem);
}
#endif

>>>>>>> 20e40e47
/* Constructor */
t8_default_scheme_line_c::t8_default_scheme_line_c (void)
{
  eclass = T8_ECLASS_LINE;
  element_size = sizeof (t8_default_line_t);
  ts_context = sc_mempool_new (sizeof (t8_default_line_t));
}

t8_default_scheme_line_c::~t8_default_scheme_line_c ()
{
  /* This destructor is empty since the destructor of the
   * default_common scheme is called automatically and it
   * suffices to destroy the quad_scheme.
   * However we need to provide an implementation of the destructor
   * and hence this empty function. */
}<|MERGE_RESOLUTION|>--- conflicted
+++ resolved
@@ -184,8 +184,6 @@
   return t8_dline_is_familypv ((const t8_dline_t **) fam);
 }
 
-<<<<<<< HEAD
-=======
 #ifdef T8_ENABLE_DEBUG
 /* *INDENT-OFF* */
 /* indent bug, indent adds a second "const" modifier */
@@ -197,7 +195,6 @@
 }
 #endif
 
->>>>>>> 20e40e47
 /* Constructor */
 t8_default_scheme_line_c::t8_default_scheme_line_c (void)
 {
