/*
  This file is part of t8code.
  t8code is a C library to manage a collection (a forest) of multiple
  connected adaptive space-trees of general element classes in parallel.

  Copyright (C) 2015 the developers

  t8code is free software; you can redistribute it and/or modify
  it under the terms of the GNU General Public License as published by
  the Free Software Foundation; either version 2 of the License, or
  (at your option) any later version.

  t8code is distributed in the hope that it will be useful,
  but WITHOUT ANY WARRANTY; without even the implied warranty of
  MERCHANTABILITY or FITNESS FOR A PARTICULAR PURPOSE.  See the
  GNU General Public License for more details.

  You should have received a copy of the GNU General Public License
  along with t8code; if not, write to the Free Software Foundation, Inc.,
  51 Franklin Street, Fifth Floor, Boston, MA 02110-1301, USA.
*/

/** \file t8_dtet_bits.h
 * TODO: Document this.
 * TODO: Run make doxygen and grep for files.
 *       Also document all arguments of functions.
 * TODO: Group the dtet_is functions together.
 */

#ifndef T8_DTET_BITS_H
#define T8_DTET_BITS_H

#include <t8_element.h>
#include "t8_dtet.h"

T8_EXTERN_C_BEGIN ();

/** Compute the coordinates of a vertex of a tetrahedron.
 * \param [in] t    Input tetrahedron.
 * \param [out] coordinates An array of 2 t8_dtet_coord_t that
 * 		     will be filled with the coordinates of the vertex.
 * \param [in] vertex The number of the vertex.
 */
void                t8_dtet_compute_coords (const t8_dtet_t * t, int vertex,
                                            t8_dtet_coord_t coordinates[3]);

/** Compute the coordinates of the four vertices of a tetrahedron.
 * \param [in] t    Input tetrahedron.
 * \param [out] coordinates An array of 4x3 t8_dtet_coord_t that
 * 		     will be filled with the coordinates of t's vertices.
 */
void                t8_dtet_compute_all_coords (const t8_dtet_t * t,
                                                t8_dtet_coord_t
                                                coordinates[4][3]);

/** Copy the values of one tetrahedron to another.
 * \param [in] t Tetrahedron whose values will be copied.
 * \param [in,out] dest Existing tetrahedron whose data will be
 *                      filled with the data of \a t. *
 */
void                t8_dtet_copy (const t8_dtet_t * t, t8_dtet_t * dest);

/** Compare two tets in their linear order.
 * \param [in] t1 Tetrahedron one.
 * \param [in] t2 Tetrahedron two.
 * \return        Returns negativ if t1 < t2, zero if t1 = t2, positive if t1 > t2
 */
int                 t8_dtet_compare (const t8_dtet_t * t1,
                                     const t8_dtet_t * t2);

/** Compute the parent of a tetrahedron.
 * \param [in]  elem Input tetrahedron.
 * \param [in,out] parent Existing tetrahedron whose data will
 *                  be filled with the data of elem's parent.
 * \note \a elem may point to the same tetrahedron as \a parent.
 */
void                t8_dtet_parent (const t8_dtet_t * t, t8_dtet_t * parent);

/** Compute the ancestor of a tetrahedron at a given level.
 * \param [in]  t   Input tetrahedron.
 * \param [in]  level A smaller level than \a t.
 * \param [in,out] ancestor Existing tetrahedron whose data will
 *                  be filled with the data of \a t's ancestor on
 *                  level \a level.
 * \note The tetrahedron \a ancestor may point to the same tetrahedron as \a t.
 */
void                t8_dtet_ancestor (const t8_dtet_t * t, int level,
                                      t8_dtet_t * ancestor);

/** Compute the childid-th child in Morton order of a tetrahedron t.
 * \param [in] t    Input tetrahedron.
 * \param [in,out] childid The id of the child, 0..7 in Bey order.
 * \param [out] child  Existing tetrahedron whose data will be filled
 * 		    with the date of t's childid-th child.
 */
void                t8_dtet_child (const t8_dtet_t * elem,
                                   int childid, t8_dtet_t * child);

/** Compute the 8 children of a tetrahedron, array version.
 * \param [in]     t  Input tetrahedron.
 * \param [in,out] c  Pointers to the 8 computed children in Morton order.
 *                    t may point to the same quadrant as c[0].
 */
void                t8_dtet_childrenpv (const t8_dtet_t * t, t8_dtet_t * c[]);

/** Check whether a collection of eight tetrahedra is a family in Morton order.
 * \param [in]     f  An array of eight tetrahedra.
 * \return            Nonzero if \a f is a family of tetrahedra.
 */
int                 t8_dtet_is_familypv (const t8_dtet_t * f[]);

/** Compute a specific sibling of a tetrahedron.
 * \param [in]     elem  Input tetrahedron.
 * \param [in,out] sibling  Existing tetrahedron whose data will be filled
 *                    with the data of sibling no. sibling_id of elem.
 * \param [in]     sibid The id of the sibling computed, 0..7 in Bey order.
 */
void                t8_dtet_sibling (const t8_dtet_t * elem,
                                     int sibid, t8_dtet_t * sibling);

/** Compute the face neighbor of a tetrahedron.
 * \param [in]     t      Input tetrahedron.
 * \param [in]     face   The face across which to generate the neighbor.
 * \param [in,out] n      Existing tetrahedron whose data will be filled.
 * \note \a t may point to the same tetrahedron as \a n.
 */
int                 t8_dtet_face_neighbour (const t8_dtet_t * t, int face,
                                            t8_dtet_t * n);

/** Computes the nearest common ancestor of two tetrahedra in the same tree.
 * \param [in]     t1 First input tetrahedron.
 * \param [in]     t2 Second input tetrahedron.
 * \param [in,out] r Existing tetrahedron whose data will be filled.
 * \note \a t1, \a t2, \a r may point to the same quadrant.
 */
void                t8_dtet_nearest_common_ancestor (const t8_dtet_t * t1,
                                                     const t8_dtet_t * t2,
                                                     t8_dtet_t * r);

/** Given a tetrahedron and a face of the tetrahedron, compute all children of
 * the tetrahedron that touch the face.
 * \param [in] tet      The tetrahedron.
 * \param [in] face     A face of \a tet.
 * \param [in,out] children Allocated tetrahedra, in which the children of \a tet
 *                      that share a face with \a face are stored.
 *                      They will be stored in order of their child_id.
 * \param [in] num_children The number of tetrahedra in \a children. Must match
 *                      the number of children that touch \a face.
 */
void                t8_dtet_children_at_face (const t8_dtet_t * tet,
                                              int face,
                                              t8_dtet_t * children[],
                                              int num_children,
                                              int *child_indices);

/** Given a face of an tetrahedron and a child number of a child of that face, return the face number
 * of the child of the tetrahedron that matches the child face.
 * \param [in]  tet     The tetrahedron.
 * \param [in]  face    Then number of the face.
 * \param [in]  face_child  The child number of a child of the face tetrahedron.
 * \return              The face number of the face of a child of \a tetrahedron
 *                      that conincides with \a face_child.
 */
int                 t8_dtet_face_child_face (const t8_dtet_t * tet,
                                             int face, int face_child);

/** Given a face of an tet return the face number
 * of the parent of the tet that matches the tet's face. Or return -1 if
 * no face of the parent matches the face.

 * \param [in]  elem    The tet.
 * \param [in]  face    Then number of the face.
 * \return              If \a face of \a elem is also a face of \a elem's parent,
 *                      the face number of this face. Otherwise -1.
 */
int                 t8_dtet_face_parent_face (const t8_dtet_t * tet,
                                              int face);

/** Given a tetrahedron and a face of this tetrahedron. If the face lies on the
 *  tree boundary, return the face number of the tree face.
 *  If not the return value is arbitrary.
 * \param [in] t        The tetrahedron.
 * \param [in] face     The index of a face of \a t.
 * \return The index of the tree face that \a face is a subface of, if
 *         \a face is on a tree boundary.
 *         Any arbitrary integer if \a is not at a tree boundary.
 * \note For boundary tetrahedra, this function is the inverse of \ref t8_dtet_root_face_to_face.
 */
int                 t8_dtet_tree_face (t8_dtet_t * t, int face);

/** Given a tetrahedron and a face of the root tetrahedron. If the tetrahedron lies on the
 *  tree boundary, return the corresponding face number of the tetrahedron.
 *  If not the return value is arbitrary.
 * \param [in] t        The tetrahedron.
 * \param [in] face     The index of a face of the root tetrahedron.
 * \return The index of the face of \a t that is a subface of \a face, if
 *         \a t is on the tree boundary.
 *         Any arbitrary integer if \a t is not at a tree boundary.
 * \note For boundary tetrahedra, this function is the inverse of \ref t8_dtet_tree_face.
 */
int                 t8_dtet_root_face_to_face (t8_dtet_t * t, int root_face);

/** Test if a tetrahedron lies inside of the root tetrahedron,
 *  that is the tetrahedron of level 0, anchor node (0,0,0)
 *  and type 0.
 *  \param [in]     t Input tetrahedron.
 *  \return true    If \a t lies inside of the root tetrahedron.
 */
int                 t8_dtet_is_inside_root (t8_dtet_t * t);

/** Compute whether a given tetrahedron shares a given face with its root tree.
 * \param [in] t        The input tet.
 * \param [in] face     A face of \a t.
 * \return              True if \a face is a subface of the tet's root element.
 */
int                 t8_dtet_is_root_boundary (const t8_dtet_t * t, int face);

/** Test if two tetrahedra have the same coordinates, type and level.
 * \return true if \a t1 describes the same tetrahedron as \a t2.
 */
int                 t8_dtet_is_equal (const t8_dtet_t * t1,
                                      const t8_dtet_t * t2);

/** Test if two tetrahedra are siblings.
 * \param [in] t1 First tetrahedron to be tested.
 * \param [in] t2 Second tetrahedron to be tested.
 * \return true if \a t1 is equal to or a sibling of \a t2.
 */
int                 t8_dtet_is_sibling (const t8_dtet_t * t1,
                                        const t8_dtet_t * t2);

/** Test if a tetrahedron is the parent of another tetrahedron.
 * \param [in] t tetrahedron to be tested.
 * \param [in] c Possible child tetrahedron.
 * \return true if \a t is the parent of \a c.
 */
int                 t8_dtet_is_parent (const t8_dtet_t * t,
                                       const t8_dtet_t * c);

/** Test if a tetrahedron is an ancestor of another tetrahedron.
 * \param [in] t tetrahedron to be tested.
 * \param [in] c Descendent tetrahedron.
 * \return true if \a t is equal to or an ancestor of \a c.
 */
int                 t8_dtet_is_ancestor (const t8_dtet_t * t,
                                         const t8_dtet_t * c);

/** Computes the linear position of a tetrahedron in a uniform grid.
 * \param [in] t  tetrahedron whose id will be computed.
 * \param [in] level level of uniform grid to be considered.
 * \return Returns the linear position of this tetrahedron on a grid of level \a level.
 * \note This id is not the Morton index.
 */
uint64_t            t8_dtet_linear_id (const t8_dtet_t * t, int level);

/** Initialize a tetrahedron as the tetrahedron with a given global id in a uniform
 *  refinement of a given level. *
 * \param [in,out] t  Existing tetrahedron whose data will be filled.
 * \param [in] id     Index to be considered.
 * \param [in] level  level of uniform grid to be considered.
 */
void                t8_dtet_init_linear_id (t8_dtet_t * t, uint64_t id,
                                            int level);

/** Initialize a tetrahedron as the root tetrahedron (type 0 at level 0)
 * \param [in,out] t Existing tetrahedron whose data will be filled.
 */
void                t8_dtet_init_root (t8_dtet_t * t);

/** Computes the successor of a tetrahedron in a uniform grid of level \a level.
 * \param [in] t  tetrahedron whose id will be computed.
 * \param [out] s Existing tetrahedron whose data will be filled with the
 *                data of t's successor on level \a level.
 * \param [in] level level of uniform grid to be considered.
 */
void                t8_dtet_successor (const t8_dtet_t * t, t8_dtet_t * s,
                                       int level);

/** Compute the first descendant of a tetrahedron at a given level. This is the descendant of
 * the tetrahedron in a uniform maxlevel refinement that has the smaller id.
 * \param [in] t        tetrahedron whose descendant is computed.
 * \param [in] level    A given level. Must be greater or equal to \a t's level.
 * \param [out] s       Existing tetrahedron whose data will be filled with the data
 *                      of t's first descendant.
 */
void                t8_dtet_first_descendant (const t8_dtet_t * t,
                                              t8_dtet_t * s, int level);

/** Compute the last descendant of a tetrahedron at a given level. This is the descendant of
 * the tetrahedron in a uniform maxlevel refinement that has the bigges id.
 * \param [in] t        tetrahedron whose descendant is computed.
 * \param [in] level    A given level. Must be greater or equal to \a t's level.
 * \param [out] s       Existing tetrahedron whose data will be filled with the data
 *                      of t's last descendant.
 */
void                t8_dtet_last_descendant (const t8_dtet_t * t,
                                             t8_dtet_t * s, int level);
<<<<<<< HEAD

/** Compute the descendant of a tetrahedron in a given corner.
 * \param [in] t        Tetrahedron whose descendant is computed.
 * \param [out] s       Existing tetrahedron whose data will be filled with the data
 *                      of t's descendant in \a corner.
 * \param [in]  corner  The corner in which the descendant should lie.
 * \param [in]  level   The refinement level of the descendant. Must be greater or
 *                      equal to \a t's level.
 */
void                t8_dtet_corner_descendant (const t8_dtet_t * t,
                                               t8_dtet_t * s, int corner,
                                               int level);
=======
>>>>>>> 20e40e47

/** Computes the predecessor of a tetrahedron in a uniform grid of level \a level.
 * \param [in] t  tetrahedron whose id will be computed.
 * \param [in,out] s Existing tetrahedron whose data will be filled with the
 *                data of t's predecessor on level \a level.
 * \param [in] level level of uniform grid to be considered.
 */
void                t8_dtet_predecessor (const t8_dtet_t * t, t8_dtet_t * s,
                                         int level);

/** Compute the position of the ancestor of this child at level \a level within
 * its siblings.
 * \param [in] t  tetrahedron to be considered.
 * \param [in] level level to be considered.
 * \return Returns its child id in 0..7
 */
int                 t8_dtet_ancestor_id (const t8_dtet_t * t, int level);

/** Compute the position of the ancestor of this child at level \a level within
 * its siblings.
 * \param [in] t  tetrahedron to be considered.
 * \return Returns its child id in 0..7
 */
int                 t8_dtet_child_id (const t8_dtet_t * t);

/** Return the level of a tetrahedron.
 * \param [in] t  tetrahedron to be considered.
 * \return        The level of \a t.
 */
int                 t8_dtet_get_level (const t8_dtet_t * t);

/** Query whether all entries of a tet are in valid ranges.
 * \param [in] t  tet to be considered.
 * \return        True, if \a t is a valid tet and it is safe to call any
 *                function on \a t.
 *                False otherwise.
 */
int                 t8_dtet_is_valid (const t8_dtet_t * t);

/** Set sensible default values for a tet.
 * \param [in,out] t A tet.
 */
void                t8_dtet_init (t8_dtet_t * t);

T8_EXTERN_C_END ();

#endif /* T8_DTET_BITS_H */<|MERGE_RESOLUTION|>--- conflicted
+++ resolved
@@ -295,7 +295,6 @@
  */
 void                t8_dtet_last_descendant (const t8_dtet_t * t,
                                              t8_dtet_t * s, int level);
-<<<<<<< HEAD
 
 /** Compute the descendant of a tetrahedron in a given corner.
  * \param [in] t        Tetrahedron whose descendant is computed.
@@ -308,8 +307,6 @@
 void                t8_dtet_corner_descendant (const t8_dtet_t * t,
                                                t8_dtet_t * s, int corner,
                                                int level);
-=======
->>>>>>> 20e40e47
 
 /** Computes the predecessor of a tetrahedron in a uniform grid of level \a level.
  * \param [in] t  tetrahedron whose id will be computed.
