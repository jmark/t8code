/*
  This file is part of t8code.
  t8code is a C library to manage a collection (a forest) of multiple
  connected adaptive space-trees of general element classes in parallel.

  Copyright (C) 2015 the developers

  t8code is free software; you can redistribute it and/or modify
  it under the terms of the GNU General Public License as published by
  the Free Software Foundation; either version 2 of the License, or
  (at your option) any later version.

  t8code is distributed in the hope that it will be useful,
  but WITHOUT ANY WARRANTY; without even the implied warranty of
  MERCHANTABILITY or FITNESS FOR A PARTICULAR PURPOSE.  See the
  GNU General Public License for more details.

  You should have received a copy of the GNU General Public License
  along with t8code; if not, write to the Free Software Foundation, Inc.,
  51 Franklin Street, Fifth Floor, Boston, MA 02110-1301, USA.
*/

/** \file t8_cmesh_trees.h
 *
 * TODO: document this file
 */

#ifndef T8_CMESH_PART_TREE_H
#define T8_CMESH_PART_TREE_H

#include <t8.h>
#include <t8_cmesh.h>
#include "t8_cmesh_types.h"

T8_EXTERN_C_BEGIN ();

/* Interface for the data layout of the coarse trees.
 *
 * The layout is the same for replicated and partitioned meshes.
 * Each process stores a meta array of data arrays. In the replicated case this meta
 * array has only one entry wheras in the partitioned case there is one data array for
 * each processor from which local trees were received in the last partition step
 * (and only one meta array if the cmesh arised from a partitioned commit).
 *
 * Each dara arrays stores the local trees, the ghosts, face neighbor information
 * of the ghosts, face neihbor information of the trees and the attributes of the trees.
 * Furthermore we store for each tree and for each ghost to which data array they belong to.
 * So the data looks like:
 *
 * TODO: would be more logical to switch Ghost and Tree faces
 *
 * M_0:   | Trees | Ghosts | Ghost faces | Tree faces | Tree attributes | Ghost attributes
 * M_1:   | Trees | Ghosts | Ghost faces | Tree faces | Tree attributes | Ghost attributes
 *  .         .        .          .            .               .
 * M_n:   | Trees | Ghosts | Ghost faces | Tree faces | Tree attributes | Ghost attributes
 *
 * tree_to_proc:  | 0 | 0 | 1 | ... | n |  these are just random examples here
 * ghost_to_proc: | 0 | 1 | 2 | ... | n |
 *
 *
 * Each tree T stores an offset to its Tree faces, such that (char*)&T + offset is
 * a pointer to the faces array.
 * The same holds for the ghost.
 * Also each tree stores the number of attributes and an offset relative to itself
 * to the first attribute entry of that tree.
 *
 * Tree faces:
 *
 * The data of Tree faces looks for each tree:
 *
 * | Treeid1 Treeid2  ... | ttf1 ttf2 ... | padding |
 *
 * Where padding is a number of unused bytes that makes the whole block a multiple
 * of 4 Bytes.
 * Treeid is a t8_locidx_t storing the local tree id for local tree neighbors and
 * the local ghost id + num_local_trees for ghost neighbors.
 * For the encoding of ttf (tree to face) see \ref t8_ctree_struct_t, ttf entries are int8_t
 * and the offset of ttf1 can be calculated from the Tree faces offset and the
 * class of the tree.
 *
 * Ghost faces:
 *
 * | Treeid1 Treeid2 ... | ttf1 ttf2 ... | padding |
 *
 * Where padding is a number of unused bytes that makes the whole block a multiple
 * of sizeof (void*) Bytes.
 * Treeidj is a t8_gloidx_t storing the global tree id for all neighbors.
 * For the encoding of ttf (tree to face) see \ref t8_ctree_struct_t, ttf entries are int8_t
 * and the offset of ttf1 can be calculated from the Tree faces offset and the
 * class of the tree.
 * Tree attributes:
 *
 * The data of Tree attributes looks like:
 *
 * TODO: This description seems incomplete. Why is it not Attij_data?
 *
 * | Att00_descr | Att01_descr | ... | Att10_descr | ... | Attrend_descr | Att1_data | Att2_data | ... |
 *                TODO: maybe insert padding here ||
 * Where Attij_descr is a descriptor of the j-th attribute data of tree i storing
 * - an offset to Atti_data starting from Atti0_descr
 * - package id of the attribute (int)
 * - key of the attribute (int)
 * The data type is t8_attribute_info_struct_t
 *
 * Attrend_descr only stores the offset of the end of this attributes block
 * (like an imaginary very last attribute);
 * using this info the size of each attribute can be computed as the difference
 * of the sizes of two consecutive attributes.
 *
 * padding is a number of nonused bytes to make the size of the descr block
 * a multiple of four.
 *
 *  TODO: maybe padding after the last Att_data is useful too
 *  TODO: We may also need padding between the attributes.
 *
 */

/* allocate a t8_cmesh_tree struct and allocate memory for its entries.
 * No memory for ctrees or ghosts is allocated here */
/* TODO: document */

/* Given a tree return the beginning of its attributes block */
#define T8_TREE_FIRST_ATT(t) ((char *)(t) + (t)->att_offset)

/* Given a tree and an index i return the i-th attribute index of that tree */
#define T8_TREE_ATTR_INFO(t,i) ((t8_attribute_info_struct_t *) \
  ((char*)(t) + (t)->att_offset + \
  (i) * sizeof (t8_attribute_info_struct_t)))

/* Given a tree and an attribute info return the attribute */
#define T8_TREE_ATTR(t,ai) (T8_TREE_FIRST_ATT(t) + (ai)->attribute_offset)

/* Given a tree return its face_neighbor array */
#define T8_TREE_FACE(t) ((char *) (t) + (t)->neigh_offset)

/* Given a tree return irs tree_to_face array */
#define T8_TREE_TTF(t) (T8_TREE_FACE(t) + \
  t8_eclass_num_faces[(t)->eclass] * sizeof(t8_locidx_t))

/* Given a ghost return the beginning of its attribute block */
#define T8_GHOST_FIRST_ATT(g) T8_TREE_FIRST_ATT (g)

/* Given a ghost and an index i return the i-th attribute index of that ghost */
#define T8_GHOST_ATTR_INFO(g,i) T8_TREE_ATTR_INFO (g, i)

/* Given a ghost and an attribute info return the attribute */
#define T8_GHOST_ATTR(g,ai) T8_TREE_ATTR(g,ai)

/* Given a ghost return its face_neighbor array */
#define T8_GHOST_FACE(g) T8_TREE_FACE(g)

/* Given a ghost return its tree_to_face array */
#define T8_GHOST_TTF(g) (int8_t *) (T8_GHOST_FACE(g) + \
  t8_eclass_num_faces[(g)->eclass] * sizeof(t8_gloidx_t))

/** This struct is an entry of the trees global_id to local_id
 * hash table for ghost trees. */
typedef struct
{
  t8_gloidx_t         global_id;/**< The global id */
  t8_locidx_t         local_id; /**< The local id */
} t8_trees_glo_lo_hash_t;

/** Initialize a trees structure and allocate its parts.
 * This function allocates the from_procs array without filling it, it
 * also allocates the tree_to_proc and ghost_to_proc arrays.
 * No memory for trees or ghosts is allocated.
 * \param [in,ou      ptrees   The trees structure to be initialized.
 * \param [in]        num_procs The number of entries of its from_proc array
 *                              (can be different for each process).
 * \param [in]        num_trees The number of trees that will be stored in this
 *                              structure.
 * \param [in]        num_ghosts The number of ghosts that will be stored in this
 *                              structure.
 */
void                t8_cmesh_trees_init (t8_cmesh_trees_t *ptrees,
                                         int num_procs, t8_locidx_t num_trees,
                                         t8_locidx_t num_ghosts);

#if 0
void                t8_cmesh_trees_init_part (t8_cmesh_trees_t trees,
                                              int proc,
                                              t8_locidx_t first_tree,
                                              t8_locidx_t last_tree,
                                              t8_locidx_t num_ghosts);
#endif

/** Return one part of a specified tree array.
 * \param [in]        trees   The tree array to be queried
 * \param [in]        proc    An index specifying the part to be returned.
 * \return                    The part number \a proc of \a trees.
 */
t8_part_tree_t      t8_cmesh_trees_get_part (t8_cmesh_trees_t trees,
                                             int proc);

/* !!! This does only allocate memory for the trees and ghosts
 *     not yet for the face data and the attributes. See below !!!
 */
/** Allocate the first_tree array of a given tree_part in a tree struct
 *  with a given number of trees and ghosts.
 *  This function allocates the memory for the trees and the ghosts
 *  but not for their face neighbor entries or attributes. These must
 *  be allocated later when the eclasses of the trees and ghosts are known
 *  \ref t8_cmesh_trees_finish_part.
 *  \param [in,out]         trees   The trees structure to be updated.
 *  \param [in]             proc    The index of the part to be updated.
 *  \param [in]             lfirst_tree The local id of the first tree of that part.
 *  \param [in]             num_trees The number of trees of that part.
 *  \param [in]             lfirst_ghost The local id of the first ghost of that part.
 *  \param [in]             num_ghosts The number of ghosts of that part.
 *  \param [in]             alloc   If true then the first_tree array is allocated for
 *                          the number of trees and ghosts.
 *                          When a cmesh is copied we do not want this, so in we pass alloc = 0 then.
 */
void                t8_cmesh_trees_start_part (t8_cmesh_trees_t trees,
                                               int proc,
                                               t8_locidx_t lfirst_tree,
                                               t8_locidx_t num_trees,
                                               t8_locidx_t lfirst_ghost,
                                               t8_locidx_t num_ghosts,
                                               int alloc);

/** After all classes of trees and ghosts have been set and after the
 * number of tree attributes  was set and their total size (per tree)
 * stored temporarily in the att_offset variable
 * we grow the part array by the needed amount of memory and set the
 * offsets appropiately.
 * The workflow should be: call \ref t8_cmesh_trees_start_part,
 * set tree and ghost classes maually via \ref t8_cmesh_trees_add_tree
 * and \ref t8_cmesh_trees_add_ghost, call
 * \ref t8_cmesh_trees_init_attributes, then call this function.
 * Afterwards successively call \ref t8_cmesh_trees_add_attribute for
 * each attribute and
 * also set all face neighbors (TODO: write function).
 * \param [in,out]        trees The trees structure to be updated.
 * \param [in]            proc  The number of the part to be finished.
 */
void                t8_cmesh_trees_finish_part (t8_cmesh_trees_t trees,
                                                int proc);

/** Copy the tree_to_proc and ghost_to_proc arrays of one tree structure to
 * another one.
 * \param [in,out]      trees_dest    The destination trees structure.
 * \param [in]          trees_src     The source trees structure.
 * \param [in]          lnum_trees    The total number of trees stored in \a trees_src.
 * \param [in]          lnum_ghosts    The total number of ghosts stored in \a trees_src.
 */
void                t8_cmesh_trees_copy_toproc (t8_cmesh_trees_t trees_dest,
                                                t8_cmesh_trees_t trees_src,
                                                t8_locidx_t lnum_trees,
                                                t8_locidx_t lnum_ghosts);

/** Copy the trees array from one part to another.
 * \param [in,out]      trees_dest    The trees struct of the destination part.
 * \param [in]          part_dest     The index of the destination part. Must be initialized
 *                                    by \ref t8_cmesh_trees_start_part with alloc = 0.
 * \param [in]          trees_src     The trees struct of the source part.
 * \param [in]          part_src      The index of the destination part.
 *                                    Must be a valid part, thus \ref t8_cmesh_trees_finish_part
 *                                    must have been called.
 */
void                t8_cmesh_trees_copy_part (t8_cmesh_trees_t trees_dest,
                                              int part_dest,
                                              t8_cmesh_trees_t trees_src,
                                              int part_src);

/** Add a tree to a trees structure.
 * \param [in,out]  trees The trees structure to be updated.
 * \param [in]      tree_id The local id of the tree to be inserted.
 * \param [in]      proc  The mpirank of the process from which the tree was
 *                        received.
 * \param [in]      eclass The tree's element class.
 */
void                t8_cmesh_trees_add_tree (t8_cmesh_trees_t trees,
                                             t8_locidx_t ltree_id, int proc,
                                             t8_eclass_t eclass);

/** Add a ghost to a trees structure.
 * \param [in,out]  trees The trees structure to be updated.
 * \param [in]      ghost_index The index in the part array of the ghost to be inserted.
 * \param [in]      tree_id The global index of the ghost.
 * \param [in]      proc  The mpirank of the process from which the ghost was
 *                        received.
 * \param [in]      eclass The ghost's element class.
 * \param [in]      num_local_trees The number of local trees in the cmesh.
 */
void                t8_cmesh_trees_add_ghost (t8_cmesh_trees_t trees,
                                              t8_locidx_t lghost_index,
                                              t8_gloidx_t gtree_id, int proc,
                                              t8_eclass_t eclass,
                                              t8_locidx_t num_local_trees);

/** Set all neighbor fields of all local trees and ghosts to boundary.
 * \param [in,out]  cmesh, The associated cmesh.
 * \param [in,out]  trees, The trees structure.
 * A face f of tree t counts as boundary if the face-neighbor is also t
 * at face f.
 */
void                t8_cmesh_trees_set_all_boundary (t8_cmesh_t cmesh,
                                                     t8_cmesh_trees_t trees);

void                t8_cmesh_trees_get_part_data (t8_cmesh_trees_t trees,
                                                  int proc,
                                                  t8_locidx_t *first_tree,
                                                  t8_locidx_t *num_trees,
                                                  t8_locidx_t *first_ghost,
                                                  t8_locidx_t *num_ghosts);

/* TODO: This function returns NULL if the tree is not present.
 *       So far no error checking is done here. */
/** Return a pointer to a specific tree in a trees struct.
 * \param [in]      trees The tress structure where the tree is to be looked up.
 * \param [in]      ltree  The local id of the tree.
 * \return                A pointer to the tree with local id \a tree.
 */
t8_ctree_t          t8_cmesh_trees_get_tree (t8_cmesh_trees_t trees,
                                             t8_locidx_t ltree);

/** Return a pointer to a specific tree in a trees struct plus pointers to
 * its face_neighbor and tree_to_face arrays.
 * \param [in]      trees The trees structure where the tree is to be looked up.
 * \param [in]      ltree_id  The local id of the tree.
 * \param [out]     face_neigh If not NULL a pointer to the trees face_neighbor
 *                             array is stored here on return.
 * \param [out]     ttf        If not NULL a pointer to the trees tree_to_face
 *                             array is stored here on return.
 * \return                   A pointer to the tree with local id \a tree.
 */
t8_ctree_t          t8_cmesh_trees_get_tree_ext (t8_cmesh_trees_t trees,
                                                 t8_locidx_t ltree_id,
                                                 t8_locidx_t **face_neigh,
                                                 int8_t **ttf);

/** Return the face neigbor of a tree at a given face and return the tree_to_face info
 * \param [in]      trees The trees structure where the tree is to be looked up.
 * \param [in]      ltreeid  The local id of the tree.
 * \param [in]      face  A face of the tree.
 * \param [out]     ttf   If not NULL the tree_to_face value of the face connection.
 * \return          The face neighbor that is stored for this face
 */
t8_locidx_t         t8_cmesh_trees_get_face_info (t8_cmesh_trees_t trees,
                                                  t8_locidx_t ltreeid,
                                                  int face, int8_t *ttf);

/** Return the face neigbor of a tree at a given face and return the tree_to_face info
 * \param [in]      trees The trees structure where the tree is to be looked up.
 * \param [in]      ltreeid  The local id of the tree.
 * \param [in]      face  A face of the tree.
 * \param [out]     ttf   If not NULL the tree_to_face value of the face connection.
 * \return          The face neighbor that is stored for this face
 */
t8_locidx_t         t8_cmesh_trees_get_face_info (t8_cmesh_trees_t trees,
                                                  t8_locidx_t ltreeid,
                                                  int face, int8_t * ttf);

/** Given a coarse tree and a face number, return the local id of the neighbor tree.
 * \param [in]      tree.     The coarse tree.
 * \param [in]      face.     The face number.
 * \return                    The local id of the neighbor tree. */
t8_locidx_t         t8_cmesh_trees_get_face_neighbor (const t8_ctree_t tree,
                                                      const int face);

/** Given a coarse tree and a face number, return the local id of the neighbor tree
 * together with its tree-to-face info.
 * \param [in]   tree         The coarse tree.
 * \param [in]   face         The face number.
 * \param [out]  ttf          If not NULL it is filled with the tree-to-face value
 *                            for this face.
 * \return                    The local id of the neighbor tree. */
t8_locidx_t         t8_cmesh_trees_get_face_neighbor_ext (const t8_ctree_t
                                                          tree,
                                                          const int face,
<<<<<<< HEAD
                                                          int8_t * ttf);
=======
                                                          int8_t *ttf);
>>>>>>> 6bf922f5

/** Given a coarse ghost and a face number, return the local id of the neighbor tree
 * together with its tree-to-face info.
 * \param [in]   ghost        The coarse ghost.
 * \param [in]   face         The face number.
 * \param [out]  ttf          If not NULL it is filled with the tree-to-face value
 *                            for this face.
 * \return                    The global id of the neighbor tree. */
t8_gloidx_t         t8_cmesh_trees_get_ghost_face_neighbor_ext (const
                                                                t8_cghost_t
                                                                ghost,
                                                                const int
                                                                face,
<<<<<<< HEAD
                                                                int8_t * ttf);

/* TODO: This function return NULL if the ghost is not present.
=======
                                                                int8_t *ttf);

/* TODO: This function returns NULL if the ghost is not present.
>>>>>>> 6bf922f5
 *       So far no error checking is done here. */
/** Return a pointer to a specific ghost in a trees struct.
 * \param [in]      trees The tress structure where the tree is to be looked up.
 * \param [in]      lghost The local id of the ghost.
 * \return                A pointer to the ghost with local id \a ghost.
 */
t8_cghost_t         t8_cmesh_trees_get_ghost (t8_cmesh_trees_t trees,
                                              t8_locidx_t lghost);

/** Return a pointer to a specific ghost in a trees struct plus pointers to
 * its face_neighbor and tree_to_face arrays.
 * \param [in]      trees The trees structure where the ghost is to be looked up.
 * \param [in]      lghost_id  The local id of the ghost.
 * \param [out]     face_neigh If not NULL a pointer to the ghosts face_neighbor
 *                             array is stored here on return.
 * \param [out]     ttf        If not NULL a pointer to the ghosts tree_to_face
 *                             array is stored here on return.
 * \return                   A pointer to the tree with local id \a tree.
 */
t8_cghost_t         t8_cmesh_trees_get_ghost_ext (t8_cmesh_trees_t trees,
                                                  t8_locidx_t lghost_id,
                                                  t8_gloidx_t **face_neigh,
                                                  int8_t **ttf);

/** Given the global tree id of a ghost tree in a trees structure,
 * return its local ghost id.
 * \param [in]      trees   The trees structure.
 * \param [in]      global_id A global tree id.
 * \return                  The local id of the tree \a global_id if it is a ghost
 *                          in \a trees. A negative number if it isn't.
 *                          The local id is a number l with
 *                          num_local_trees <= \a l < num_local_trees + num_ghosts
 */
t8_locidx_t         t8_cmesh_trees_get_ghost_local_id (t8_cmesh_trees_t trees,
                                                       t8_gloidx_t global_id);

/* TODO: document.
 * returns the complete size in bytes needed to store all information */
size_t              t8_cmesh_trees_size (t8_cmesh_trees_t trees);

/** For one tree in a trees structure set the number of attributes
 *  and temporarily store the total size of all of this tree's attributes.
 *  This temporary value is used in \ref t8_cmesh_trees_finish_part.
 * \param [in,out]        trees The trees structure to be updated.
 * \param [in]            ltree_id The local id of one tree in \a trees.
 * \param [in]            num_attributes The number of attributes of this tree.
 * \param [in]            attr_bytes The total number of bytes of all attributes
 *                                   of this tree.
 */
void                t8_cmesh_trees_init_attributes (t8_cmesh_trees_t trees,
                                                    t8_locidx_t ltree_id,
                                                    size_t num_attributes,
                                                    size_t attr_bytes);

#if 0
/* TODO: document
 * TODO: Is this function needed?
 * sorts for each tree its attribute info objects, such that looking up
 * attributes is in O(log(A)) with A the number of attributes of that tree.
 * However, with this method we do not know the size of an attribute any longer,
 * this is something the user has to take care of */
void                t8_cmesh_trees_attribute_info_sort (t8_cmesh_trees_t
                                                        trees);
#endif

/** Return an attribute that is stored at a tree.
 *  \param [in]       trees   The trees structure.
 *  \param [in]       ltree_id  The local id of the tree whose attribute is querid.
 *  \param [in]       package_id The package identifier of the attribute.
 *  \param [in]       key       The key of the attribute within all attributes of
 *                              the same package identifier.
 *  \param [out]      size      If not NULL, the size (in bytes) of the attribute
 *                              will be stored here.
 *  \param [in]       is_ghost  If true, then \a ltree_id is interpreted as the local_id
 *                              of a ghost.
 *  \return           A pointer to the queried attribute, NULL if the attribute
 *                    does not exist.
 */
void               *t8_cmesh_trees_get_attribute (t8_cmesh_trees_t trees,
                                                  t8_locidx_t ltree_id,
                                                  int package_id, int key,
                                                  size_t *size, int is_ghost);

/** Return the total size of all attributes stored at a specified tree.
 * \param [in]        tree  A tree structure.
 * \return            The total size (in bytes) of the attributes of \a tree.
 */
size_t              t8_cmesh_trees_attribute_size (t8_ctree_t tree);

/** Return the total size of all attributes stored at a specified ghost.
 * \param [in]        ghost A ghost structure.
 * \return            The total size (in bytes) of the attributes of \a ghost.
 */
size_t              t8_cmesh_trees_ghost_attribute_size (t8_cghost_t ghost);

/* TODO: Currently there is a bug that forces us to give each tree an attribute */
/* TODO: this uses char * and cmesh_set_attribute uses void *. Unify! */
/* attr_tree_index is index of attr in tree's attribute array.
 * We assume that the attributes are already sorted! */
void                t8_cmesh_trees_add_attribute (t8_cmesh_trees_t trees,
                                                  int proc,
                                                  t8_stash_attribute_struct_t
                                                  *attr, t8_locidx_t tree_id,
                                                  size_t index);

/** Return the number of parts of a trees structure.
 * \param [in]        trees The trees structure.
 * \return            The number of parts in \a trees.
 */
size_t              t8_cmesh_trees_get_numproc (t8_cmesh_trees_t trees);

/** Compute the tree-to-face information given a face and orientation value
 *  of a face connection.
 * \param [in]        dimension The dimension of the corresponding eclasses.
 * \param [in]        face      A face number
 * \param [in]        orientation A face-to-face orientation.
 * \return            The tree-to-face entry corresponding to the face/orientation combination.
 * It is computed as t8_eclass_max_num_faces[dimension] * orientation + face
 */
int8_t              t8_cmesh_tree_to_face_encode (const int dimension,
                                                  const t8_locidx_t face,
                                                  const int orientation);

/** Given a tree-to-face value, get its encoded face number and orientation.
 * \param [in]        dimension The dimension of the corresponding eclasses.
 * \param [in]        tree_to_face A tree-to-face value
 * \param [out]       face      On output filled with the stored face value.
 * \param [out]       orientation On output filled with the stored orientation value.
 * \note This function is the invers operation of \ref t8_cmesh_tree_to_face_encode
 * If F = t8_eclass_max_num_faces[dimension], we get
 *  orientation = tree_to_face / F
 *  face = tree_to_face % F
 */
void                t8_cmesh_tree_to_face_decode (const int dimension,
                                                  const int8_t tree_to_face,
                                                  int *face,
                                                  int *orientation);

/* TODO: To fit to the interface a trees struct is given as parameter here,
 *       however we could just take the one associated to the cmesh given.*/
/** Print the trees,ghosts and their neighbors in ASCII format t stdout.
 * This function is used for debugging purposes.
 * \param [in]      cmesh A coarse mesh structure that must be committed.
 * \param [in]      trees The trees structure of \a cmesh.
 */
void                t8_cmesh_trees_print (t8_cmesh_t cmesh,
                                          t8_cmesh_trees_t trees);

/** Brodcast an existing valid trees structure from a root rank to
 * all other ranks.
 * The trees structure must belong to cmeshes whose meta_information is
 * already set. \ref t8_cmesh_bcast.
 * \param [in]      cmesh_in    On \a root a committed, replicated cmesh.
 *                              On the other ranks an initialized cmesh with
 *                              the same number of trees as on \a root.
 * \param [in]      root        The rank that broadcasts \a cmesh_in to all
 *                              other ranks.
 * \param [in]      comm        MPI communicator to use.
 */
void                t8_cmesh_trees_bcast (t8_cmesh_t cmesh_in, int root,
                                          sc_MPI_Comm comm);

/** Check whether the face connection of a trees structure are consistent.
 * That is if tree1 lists tree2 as neighbor at face i with ttf entries (or,face j),
 * then tree2 must list tree1 as neighbor at face j with ttf entries (or, face i).
 * \param[in]       cmesh A cmesh structure to be checked.
 * \param[in]       trees The cmesh's trees struct.
 * \return          True if the face connections are consistent,
 *                  False if not.
 */
int                 t8_cmesh_trees_is_face_consistend (t8_cmesh_t cmesh,
                                                       t8_cmesh_trees_t
                                                       trees);

int                 t8_cmesh_trees_is_equal (t8_cmesh_t cmesh,
                                             t8_cmesh_trees_t trees_a,
                                             t8_cmesh_trees_t trees_b);

/** Free all memory allocated with a trees structure.
 *  This means that all coarse trees and ghosts, their face neighbor entries
 *  and attributes and the additional structures of trees are freed.
 * \param [in,out]  trees The tree structure to be destroyed. Set to NULL on output.
 */
void                t8_cmesh_trees_destroy (t8_cmesh_trees_t *trees);

T8_EXTERN_C_END ();

#endif /* !T8_CMESH_PART_TREE_H */<|MERGE_RESOLUTION|>--- conflicted
+++ resolved
@@ -342,17 +342,6 @@
                                                   t8_locidx_t ltreeid,
                                                   int face, int8_t *ttf);
 
-/** Return the face neigbor of a tree at a given face and return the tree_to_face info
- * \param [in]      trees The trees structure where the tree is to be looked up.
- * \param [in]      ltreeid  The local id of the tree.
- * \param [in]      face  A face of the tree.
- * \param [out]     ttf   If not NULL the tree_to_face value of the face connection.
- * \return          The face neighbor that is stored for this face
- */
-t8_locidx_t         t8_cmesh_trees_get_face_info (t8_cmesh_trees_t trees,
-                                                  t8_locidx_t ltreeid,
-                                                  int face, int8_t * ttf);
-
 /** Given a coarse tree and a face number, return the local id of the neighbor tree.
  * \param [in]      tree.     The coarse tree.
  * \param [in]      face.     The face number.
@@ -370,11 +359,7 @@
 t8_locidx_t         t8_cmesh_trees_get_face_neighbor_ext (const t8_ctree_t
                                                           tree,
                                                           const int face,
-<<<<<<< HEAD
-                                                          int8_t * ttf);
-=======
                                                           int8_t *ttf);
->>>>>>> 6bf922f5
 
 /** Given a coarse ghost and a face number, return the local id of the neighbor tree
  * together with its tree-to-face info.
@@ -388,15 +373,9 @@
                                                                 ghost,
                                                                 const int
                                                                 face,
-<<<<<<< HEAD
-                                                                int8_t * ttf);
-
-/* TODO: This function return NULL if the ghost is not present.
-=======
                                                                 int8_t *ttf);
 
 /* TODO: This function returns NULL if the ghost is not present.
->>>>>>> 6bf922f5
  *       So far no error checking is done here. */
 /** Return a pointer to a specific ghost in a trees struct.
  * \param [in]      trees The tress structure where the tree is to be looked up.
