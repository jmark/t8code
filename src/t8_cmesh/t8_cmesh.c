--- conflicted
+++ resolved
@@ -722,7 +722,6 @@
   t8_stash_destroy (&cmesh->stash);
 }
 
-<<<<<<< HEAD
 static void
 t8_cmesh_gather_treecount (t8_cmesh_t cmesh)
 {
@@ -746,25 +745,7 @@
   SC_SHMEM_FREE (cmesh->tree_per_proc, cmesh->mpicomm);
 }
 
-t8_topidx_t
-t8_cmesh_get_num_vertices (t8_cmesh_t cmesh)
-{
-  int                 iclass;
-  t8_topidx_t         num_vertices = 0;
-  T8_ASSERT (cmesh != NULL);
-  T8_ASSERT (cmesh->committed);
-
-  for (iclass = T8_ECLASS_FIRST; iclass < T8_ECLASS_LAST; iclass++) {
-    num_vertices += t8_eclass_num_vertices[iclass] *
-      cmesh->num_trees_per_eclass[iclass];
-  }
-  return num_vertices;
-}
-
-t8_topidx_t
-=======
 t8_gloidx_t
->>>>>>> dc4d2f91
 t8_cmesh_get_num_trees (t8_cmesh_t cmesh)
 {
   T8_ASSERT (cmesh != NULL);
