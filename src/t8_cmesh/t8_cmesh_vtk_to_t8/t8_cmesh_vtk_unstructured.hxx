/*
This file is part of t8code.
t8code is a C library to manage a collection (a forest) of multiple
connected adaptive space-trees of general element classes in parallel.

Copyright (C) 2015 the developers

t8code is free software; you can redistribute it and/or modify
it under the terms of the GNU General Public License as published by
the Free Software Foundation; either version 2 of the License, or
(at your option) any later version.

t8code is distributed in the hope that it will be useful,
but WITHOUT ANY WARRANTY; without even the implied warranty of
MERCHANTABILITY or FITNESS FOR A PARTICULAR PURPOSE.  See the
GNU General Public License for more details.

You should have received a copy of the GNU General Public License
along with t8code; if not, write to the Free Software Foundation, Inc.,
51 Franklin Street, Fifth Floor, Boston, MA 02110-1301, USA.
*/

#ifndef T8_CMESH_VTK_UNSTRUCTURED_READER
#define T8_CMESH_VTK_UNSTRUCTURED_READER

/**
 * This file contains all helper-functions needed to read a vtkUnstructuredGrid
 * from a file using the vtk-library. 
 */

#include <t8.h>
#include "t8_vtk_types.h"
#if T8_WITH_VTK
#include <vtkDataSet.h>

/**
 * Given a filename to a file containing an vtkUnstructured Grid, read
 * the file using the vtk-library. 
 * 
 * \param[in] filename  The name of the file
 * \param[in, out] grid On input a vtkSmartPointer, that will hold the grid described in
 *                      \a filename.
 * \returns             non-zero on success, zero if the reading failed.
 */
<<<<<<< HEAD
vtk_read_success_t  t8_read_unstructured (const char *filename,
                                          vtkSmartPointer < vtkDataSet >
                                          grid);
=======
int                 t8_read_unstructured (const char *filename,
                                          vtkDataSet * grid);
>>>>>>> 00a18239
#endif
#endif /* T8_CMESH_VTK_UNSTRUCTURED_READER */<|MERGE_RESOLUTION|>--- conflicted
+++ resolved
@@ -42,13 +42,8 @@
  *                      \a filename.
  * \returns             non-zero on success, zero if the reading failed.
  */
-<<<<<<< HEAD
 vtk_read_success_t  t8_read_unstructured (const char *filename,
                                           vtkSmartPointer < vtkDataSet >
                                           grid);
-=======
-int                 t8_read_unstructured (const char *filename,
-                                          vtkDataSet * grid);
->>>>>>> 00a18239
 #endif
 #endif /* T8_CMESH_VTK_UNSTRUCTURED_READER */