/*
  This file is part of t8code.
  t8code is a C library to manage a collection (a forest) of multiple
  connected adaptive space-trees of general element classes in parallel.

  Copyright (C) 2015 the developers

  t8code is free software; you can redistribute it and/or modify
  it under the terms of the GNU General Public License as published by
  the Free Software Foundation; either version 2 of the License, or
  (at your option) any later version.

  t8code is distributed in the hope that it will be useful,
  but WITHOUT ANY WARRANTY; without even the implied warranty of
  MERCHANTABILITY or FITNESS FOR A PARTICULAR PURPOSE.  See the
  GNU General Public License for more details.

  You should have received a copy of the GNU General Public License
  along with t8code; if not, write to the Free Software Foundation, Inc.,
  51 Franklin Street, Fifth Floor, Boston, MA 02110-1301, USA.
*/

#include <t8_eclass.h>

/* *INDENT-OFF* */
const int t8_eclass_to_dimension[T8_ECLASS_COUNT] =
  { 0, 1, 2, 2, 3, 3, 3, 3 };

const int t8_eclass_num_faces[T8_ECLASS_COUNT] =
  { 0, 2, 4, 3, 6, 4, 5, 5 };

const int t8_eclass_max_num_faces[T8_ECLASS_MAX_DIM + 1] =
  { 0, 2, 4, 6 };

const int t8_face_vertex_to_tree_vertex[T8_ECLASS_COUNT][T8_ECLASS_MAX_FACES][T8_ECLASS_MAX_CORNERS_2D] = {
<<<<<<< HEAD
 {{-1}},                            /* vertex */
 {{0}, {1}},                        /* line */
 {{0, 2}, {1, 3}, {0, 1}, {2, 3}},  /* quad */
 {{1, 2}, {0, 2}, {0, 1}},          /* triangle */
 {{0, 2, 4, 6}, {1, 3, 5, 7}, {0, 1, 4, 5}, {2, 3, 6, 7}, {0, 1, 2, 3}, {4, 5, 6, 7}},  /* hex */
 {{1, 2, 3}, {0, 2, 3}, {0, 1, 3}, {0, 1, 2}},                                          /* tet */
 {{1, 2, 4, 5}, {0, 2, 3, 5}, {0, 1, 3, 4}, {0, 1, 2}, {3, 4, 5}},                      /* prism */
 {{0, 2, 4}, {1, 3, 4}, {0, 1, 4}, {2, 3, 4}, {0, 1, 2, 3}}                             /* pyramid */
=======
  {{-1}},                            /* vertex */
  {{0}, {1}},                        /* line */
  {{0, 2}, {1, 3}, {0, 1}, {2, 3}},  /* quad */
  {{1, 2}, {0, 2}, {0, 1}},          /* triangle */
  {{0, 2, 4, 6}, {1, 3, 5, 7}, {0, 1, 4, 5}, {2, 3, 6, 7}, {0, 1, 2, 3}, {4, 5, 6, 7}},  /* hex */
  {{1, 2, 3}, {0, 2, 3}, {0, 1, 3}, {0, 1, 2}},                                          /* tet */
  {{1, 2, 4, 5}, {0, 2, 3, 5}, {0, 1, 3, 4}, {0, 1, 2}, {3, 4, 5}},                      /* prism */
  {{0, 2, 4}, {1, 3, 4}, {0, 1, 4}, {2, 3, 4}, {0, 1, 2, 3}}                             /* pyramid */
>>>>>>> 6fb519ad
};

/* TODO: tet, prism, pyramid 
 *       remove suffix _n if issue #446 is solved */
const int t8_face_edge_to_tree_edge_n[T8_ECLASS_COUNT][T8_ECLASS_MAX_FACES][T8_ECLASS_MAX_EDGES_2D] = {
  {{-1}},                            /* vertex */
  {{0}},                             /* line */
  {{0}, {1}, {2}, {3}},              /* quad */
  {{0}, {1}, {2}},                   /* triangle */
  {{8, 10, 4, 6}, {9, 11, 5, 7}, {8, 9, 0, 2}, {10, 11, 1, 3}, {4, 5, 0, 1}, {6, 7, 2, 3}},  /* hex */
  {{-1}},  /* tet */
  {{-1}},  /* prism */
  {{-1}},  /* pyramid */
};

/* TODO: tet, prism, pyramid */
const int t8_face_to_edge_neighbor[T8_ECLASS_COUNT][T8_ECLASS_MAX_FACES][T8_ECLASS_MAX_CORNERS_2D] = {
  {{-1}},                            /* vertex */
  {{-1}},                            /* line */
  {{2, 3}, {2, 3}, {0, 1}, {0, 1}},  /* quad */
  {{2, 1}, {2, 0}, {1, 0}},          /* triangle */
  {{0, 1, 2, 3}, {0, 1, 2, 3}, {4, 5, 6, 7}, {4, 5, 6, 7}, {8, 9, 10, 11}, {8, 9, 10, 11}},  /* hex */
  {{-1}},  /* tet */
  {{-1}},  /* prism */
  {{-1}},  /* pyramid */
<<<<<<< HEAD
};

/* TODO: tet, prism, pyramid
 *       remove suffix _n if issue #446 is solved */
const int t8_edge_vertex_to_tree_vertex_n[T8_ECLASS_COUNT][T8_ECLASS_MAX_EDGES][2] = {
  {{-1}},                            /* vertex */
  {{0}, {1}},                        /* line */
  {{0, 2}, {1, 3}, {0, 1}, {2, 3}},  /* quad */
  {{1, 2}, {0, 2}, {0, 1}},          /* triangle */
  {{0, 1}, {2, 3}, {4, 5}, {6, 7}, {0, 2}, {1, 3}, {4, 6}, {5, 7}, {0, 4}, {1, 5}, {2, 6}, {3, 7}},  /* hex */
  {{-1}},  /* tet */
  {{-1}},  /* prism */
  {{-1}},  /* pyramid */
};

/* TODO: tet, prism, pyramid
 *       remove suffix _n if issue #446 is solved */
const int t8_edge_to_face_n[T8_ECLASS_COUNT][T8_ECLASS_MAX_EDGES][2] = {
  {{-1}},                            /* vertex */
  {{0}},                             /* line */
  {{0}, {1}, {2}, {3}},              /* quad */
  {{0}, {1}, {2}},                   /* triangle */
  {{2, 4}, {3, 4}, {2, 5}, {3, 5}, {0, 4}, {1, 4}, {0, 5}, {1, 5}, {0, 2}, {1, 2}, {0, 3}, {1, 3}},  /* hex */
  {{-1}},  /* tet */
  {{-1}},  /* prism */
  {{-1}},  /* pyramid */
};

const int t8_eclass_face_orientation[T8_ECLASS_COUNT][T8_ECLASS_MAX_FACES] = {
  {0, -1, -1, -1, -1, -1},    /* vertex */
  {0,  0, -1, -1, -1, -1},    /* line */
  {0,  0,  0,  0, -1, -1},    /* quad */
  {0,  0,  0, -1, -1, -1},    /* triangle */
  {0,  1,  1,  0,  0,  1},    /* hex */
  {0,  1,  0,  1, -1, -1},    /* tet */
  {1,  0,  1,  0,  1, -1},    /* prism */
  {0,  1,  0,  1,  0, -1}     /* pyramid */
};

=======
};

/* TODO: tet, prism, pyramid
 *       remove suffix _n if issue #446 is solved */
const int t8_edge_vertex_to_tree_vertex_n[T8_ECLASS_COUNT][T8_ECLASS_MAX_EDGES][2] = {
  {{-1}},                            /* vertex */
  {{0}, {1}},                        /* line */
  {{0, 2}, {1, 3}, {0, 1}, {2, 3}},  /* quad */
  {{1, 2}, {0, 2}, {0, 1}},          /* triangle */
  {{0, 1}, {2, 3}, {4, 5}, {6, 7}, {0, 2}, {1, 3}, {4, 6}, {5, 7}, {0, 4}, {1, 5}, {2, 6}, {3, 7}},  /* hex */
  {{-1}},  /* tet */
  {{-1}},  /* prism */
  {{-1}},  /* pyramid */
};

/* TODO: tet, prism, pyramid
 *       remove suffix _n if issue #446 is solved */
const int t8_edge_to_face_n[T8_ECLASS_COUNT][T8_ECLASS_MAX_EDGES][2] = {
  {{-1}},                            /* vertex */
  {{0}},                             /* line */
  {{0}, {1}, {2}, {3}},              /* quad */
  {{0}, {1}, {2}},                   /* triangle */
  {{2, 4}, {3, 4}, {2, 5}, {3, 5}, {0, 4}, {1, 4}, {0, 5}, {1, 5}, {0, 2}, {1, 2}, {0, 3}, {1, 3}},  /* hex */
  {{-1}},  /* tet */
  {{-1}},  /* prism */
  {{-1}},  /* pyramid */
};

const int t8_eclass_face_orientation[T8_ECLASS_COUNT][T8_ECLASS_MAX_FACES] = {
  { 0, -1, -1, -1, -1, -1 },    /* vertex */
  { 0,  0, -1, -1, -1, -1 },    /* line */
  { 0,  0,  0,  0, -1, -1 },    /* quad */
  { 0,  0,  0, -1, -1, -1 },    /* triangle */
  { 0,  1,  1,  0,  0,  1 },    /* hex */
  { 0,  1,  0,  1, -1, -1 },    /* tet */
  { 1,  0,  1,  0,  1, -1 },    /* prism */
  { 0,  1,  0,  1,  0, -1 }     /* pyramid */
};

>>>>>>> 6fb519ad
const int t8_eclass_num_vertices[T8_ECLASS_COUNT] =
  { 1, 2, 4, 3, 8, 4, 6, 5 };

const int t8_eclass_num_edges[T8_ECLASS_COUNT] =
  { 0, 1, 4, 3, 12, 6, 9, 8 };

const int t8_eclass_vtk_type[T8_ECLASS_COUNT] =
  { 1, 3, 9, 5, 12, 10, 13, 14 };

const int t8_eclass_vtk_corner_number[T8_ECLASS_COUNT][T8_ECLASS_MAX_CORNERS] = {
<<<<<<< HEAD
  {0, -1, -1, -1, -1, -1, -1, -1},    /* vertex */
  {0,  1, -1, -1, -1, -1, -1, -1},    /* line */
  {0,  1,  3,  2, -1, -1, -1, -1},    /* quad */
  {0,  1,  2, -1, -1, -1, -1, -1},    /* triangle */
  {0,  1,  3,  2,  4,  5,  7,  6},    /* hex */
  {0,  2,  1,  3, -1, -1, -1, -1},    /* tet */
  {0,  2,  1,  3,  5,  4, -1, -1},    /* prism */
  {0,  1,  3,  2,  4, -1, -1, -1}     /* pyramid */
};

const int t8_eclass_face_types[T8_ECLASS_COUNT][T8_ECLASS_MAX_FACES] = {
  {-1, -1, -1, -1, -1, -1},    /* vertex */
  { 0,  0, -1, -1, -1, -1},    /* line */
  { 1,  1,  1,  1, -1, -1},    /* quad */
  { 1,  1,  1, -1, -1, -1},    /* triangle */
  { 2,  2,  2,  2,  2,  2},    /* hex */
  { 3,  3,  3,  3, -1, -1},    /* tet */
  { 2,  2,  2,  3,  3, -1},    /* prism */
  { 3,  3,  3,  3,  2, -1}     /* pyramid */
};

const int t8_eclass_boundary_count[T8_ECLASS_COUNT][T8_ECLASS_COUNT] = {
  {0,  0, 0, 0, 0, 0, 0, 0},    /* vertex */
  {2,  0, 0, 0, 0, 0, 0, 0},    /* line */
  {4,  4, 0, 0, 0, 0, 0, 0},    /* quad */
  {3,  3, 0, 0, 0, 0, 0, 0},    /* triangle */
  {8, 12, 6, 0, 0, 0, 0, 0},    /* hex */
  {4,  6, 0, 4, 0, 0, 0, 0},    /* tet */
  {6,  9, 3, 2, 0, 0, 0, 0},    /* prism */
  {5,  8, 1, 4, 0, 0, 0, 0}     /* pyramid */
=======
  { 0, -1, -1, -1, -1, -1, -1, -1 },    /* vertex */
  { 0,  1, -1, -1, -1, -1, -1, -1 },    /* line */
  { 0,  1,  3,  2, -1, -1, -1, -1 },    /* quad */
  { 0,  1,  2, -1, -1, -1, -1, -1 },    /* triangle */
  { 0,  1,  3,  2,  4,  5,  7,  6 },    /* hex */
  { 0,  2,  1,  3, -1, -1, -1, -1 },    /* tet */
  { 0,  2,  1,  3,  5,  4, -1, -1 },    /* prism */
  { 0,  1,  3,  2,  4, -1, -1, -1 }     /* pyramid */
};

const int t8_eclass_face_types[T8_ECLASS_COUNT][T8_ECLASS_MAX_FACES] = {
  {-1, -1, -1, -1, -1, -1 },    /* vertex */
  { 0,  0, -1, -1, -1, -1 },    /* line */
  { 1,  1,  1,  1, -1, -1 },    /* quad */
  { 1,  1,  1, -1, -1, -1 },    /* triangle */
  { 2,  2,  2,  2,  2,  2 },    /* hex */
  { 3,  3,  3,  3, -1, -1 },    /* tet */
  { 2,  2,  2,  3,  3, -1 },    /* prism */
  { 3,  3,  3,  3,  2, -1 }     /* pyramid */
};

const int t8_eclass_boundary_count[T8_ECLASS_COUNT][T8_ECLASS_COUNT] = {
  { 0,  0, 0, 0, 0, 0, 0, 0 },    /* vertex */
  { 2,  0, 0, 0, 0, 0, 0, 0 },    /* line */
  { 4,  4, 0, 0, 0, 0, 0, 0 },    /* quad */
  { 3,  3, 0, 0, 0, 0, 0, 0 },    /* triangle */
  { 8, 12, 6, 0, 0, 0, 0, 0 },    /* hex */
  { 4,  6, 0, 4, 0, 0, 0, 0 },    /* tet */
  { 6,  9, 3, 2, 0, 0, 0, 0 },    /* prism */
  { 5,  8, 1, 4, 0, 0, 0, 0 }     /* pyramid */
>>>>>>> 6fb519ad
};

const char * t8_eclass_to_string[T8_ECLASS_COUNT] =
     {"Vertex",
      "Line",
      "Quad",
      "Triangle",
      "Hex",
      "Tet",
      "Prism",
      "Pyramid"};
/* *INDENT-ON* */

int
t8_eclass_count_boundary (t8_eclass_t theclass, int min_dim, int *per_eclass)
{
  int                 sum = 0;
  for (int t = T8_ECLASS_ZERO; t < T8_ECLASS_COUNT; ++t) {
    if (t8_eclass_to_dimension[t] >= min_dim) {
      sum += (per_eclass[t] = t8_eclass_boundary_count[theclass][t]);
    }
    else {
      per_eclass[t] = 0;
    }
  }

  return sum;
}

/* Compares two eclasses within the order
 * Tri < Quad
 * Tet < Hex < Prism < Pyramid
 * Eclasses of different dimension are not allowed to be compared.
 */
int
t8_eclass_compare (t8_eclass_t eclass1, t8_eclass_t eclass2)
{
  int                 dim = t8_eclass_to_dimension[eclass1];
  T8_ASSERT (dim == t8_eclass_to_dimension[eclass2]);

  if (eclass1 == eclass2) {
    /* If both are equal return 0.
     * This also captures the case dim <= 1. */
    return 0;
  }
  else if (dim == 2) {
    /* Either eclass1 = tri and eclass2 = quad or the other way around. */
    return eclass1 == T8_ECLASS_TRIANGLE ? -1 : 1;
  }
  else {
    T8_ASSERT (dim == 3);
    switch (eclass1) {
    case T8_ECLASS_TET:
      return -1;
    case T8_ECLASS_HEX:
      return eclass2 == T8_ECLASS_TET ? 1 : -1;
    case T8_ECLASS_PRISM:
      return eclass2 == T8_ECLASS_PYRAMID ? -1 : 1;
    default:
      T8_ASSERT (eclass1 == T8_ECLASS_PYRAMID);
      return -1;
    }
  }
}

int
t8_eclass_is_valid (t8_eclass_t eclass)
{
  /* every eclass up to T8_ECLASS_COUNT is a valid class T8_ECLASS_COUNT 
   * itself is invalid, every class higher than eclass count is considered 
   * invalid.*/
  return eclass < T8_ECLASS_COUNT;
}<|MERGE_RESOLUTION|>--- conflicted
+++ resolved
@@ -33,16 +33,6 @@
   { 0, 2, 4, 6 };
 
 const int t8_face_vertex_to_tree_vertex[T8_ECLASS_COUNT][T8_ECLASS_MAX_FACES][T8_ECLASS_MAX_CORNERS_2D] = {
-<<<<<<< HEAD
- {{-1}},                            /* vertex */
- {{0}, {1}},                        /* line */
- {{0, 2}, {1, 3}, {0, 1}, {2, 3}},  /* quad */
- {{1, 2}, {0, 2}, {0, 1}},          /* triangle */
- {{0, 2, 4, 6}, {1, 3, 5, 7}, {0, 1, 4, 5}, {2, 3, 6, 7}, {0, 1, 2, 3}, {4, 5, 6, 7}},  /* hex */
- {{1, 2, 3}, {0, 2, 3}, {0, 1, 3}, {0, 1, 2}},                                          /* tet */
- {{1, 2, 4, 5}, {0, 2, 3, 5}, {0, 1, 3, 4}, {0, 1, 2}, {3, 4, 5}},                      /* prism */
- {{0, 2, 4}, {1, 3, 4}, {0, 1, 4}, {2, 3, 4}, {0, 1, 2, 3}}                             /* pyramid */
-=======
   {{-1}},                            /* vertex */
   {{0}, {1}},                        /* line */
   {{0, 2}, {1, 3}, {0, 1}, {2, 3}},  /* quad */
@@ -51,7 +41,6 @@
   {{1, 2, 3}, {0, 2, 3}, {0, 1, 3}, {0, 1, 2}},                                          /* tet */
   {{1, 2, 4, 5}, {0, 2, 3, 5}, {0, 1, 3, 4}, {0, 1, 2}, {3, 4, 5}},                      /* prism */
   {{0, 2, 4}, {1, 3, 4}, {0, 1, 4}, {2, 3, 4}, {0, 1, 2, 3}}                             /* pyramid */
->>>>>>> 6fb519ad
 };
 
 /* TODO: tet, prism, pyramid 
@@ -77,47 +66,6 @@
   {{-1}},  /* tet */
   {{-1}},  /* prism */
   {{-1}},  /* pyramid */
-<<<<<<< HEAD
-};
-
-/* TODO: tet, prism, pyramid
- *       remove suffix _n if issue #446 is solved */
-const int t8_edge_vertex_to_tree_vertex_n[T8_ECLASS_COUNT][T8_ECLASS_MAX_EDGES][2] = {
-  {{-1}},                            /* vertex */
-  {{0}, {1}},                        /* line */
-  {{0, 2}, {1, 3}, {0, 1}, {2, 3}},  /* quad */
-  {{1, 2}, {0, 2}, {0, 1}},          /* triangle */
-  {{0, 1}, {2, 3}, {4, 5}, {6, 7}, {0, 2}, {1, 3}, {4, 6}, {5, 7}, {0, 4}, {1, 5}, {2, 6}, {3, 7}},  /* hex */
-  {{-1}},  /* tet */
-  {{-1}},  /* prism */
-  {{-1}},  /* pyramid */
-};
-
-/* TODO: tet, prism, pyramid
- *       remove suffix _n if issue #446 is solved */
-const int t8_edge_to_face_n[T8_ECLASS_COUNT][T8_ECLASS_MAX_EDGES][2] = {
-  {{-1}},                            /* vertex */
-  {{0}},                             /* line */
-  {{0}, {1}, {2}, {3}},              /* quad */
-  {{0}, {1}, {2}},                   /* triangle */
-  {{2, 4}, {3, 4}, {2, 5}, {3, 5}, {0, 4}, {1, 4}, {0, 5}, {1, 5}, {0, 2}, {1, 2}, {0, 3}, {1, 3}},  /* hex */
-  {{-1}},  /* tet */
-  {{-1}},  /* prism */
-  {{-1}},  /* pyramid */
-};
-
-const int t8_eclass_face_orientation[T8_ECLASS_COUNT][T8_ECLASS_MAX_FACES] = {
-  {0, -1, -1, -1, -1, -1},    /* vertex */
-  {0,  0, -1, -1, -1, -1},    /* line */
-  {0,  0,  0,  0, -1, -1},    /* quad */
-  {0,  0,  0, -1, -1, -1},    /* triangle */
-  {0,  1,  1,  0,  0,  1},    /* hex */
-  {0,  1,  0,  1, -1, -1},    /* tet */
-  {1,  0,  1,  0,  1, -1},    /* prism */
-  {0,  1,  0,  1,  0, -1}     /* pyramid */
-};
-
-=======
 };
 
 /* TODO: tet, prism, pyramid
@@ -157,7 +105,6 @@
   { 0,  1,  0,  1,  0, -1 }     /* pyramid */
 };
 
->>>>>>> 6fb519ad
 const int t8_eclass_num_vertices[T8_ECLASS_COUNT] =
   { 1, 2, 4, 3, 8, 4, 6, 5 };
 
@@ -168,38 +115,6 @@
   { 1, 3, 9, 5, 12, 10, 13, 14 };
 
 const int t8_eclass_vtk_corner_number[T8_ECLASS_COUNT][T8_ECLASS_MAX_CORNERS] = {
-<<<<<<< HEAD
-  {0, -1, -1, -1, -1, -1, -1, -1},    /* vertex */
-  {0,  1, -1, -1, -1, -1, -1, -1},    /* line */
-  {0,  1,  3,  2, -1, -1, -1, -1},    /* quad */
-  {0,  1,  2, -1, -1, -1, -1, -1},    /* triangle */
-  {0,  1,  3,  2,  4,  5,  7,  6},    /* hex */
-  {0,  2,  1,  3, -1, -1, -1, -1},    /* tet */
-  {0,  2,  1,  3,  5,  4, -1, -1},    /* prism */
-  {0,  1,  3,  2,  4, -1, -1, -1}     /* pyramid */
-};
-
-const int t8_eclass_face_types[T8_ECLASS_COUNT][T8_ECLASS_MAX_FACES] = {
-  {-1, -1, -1, -1, -1, -1},    /* vertex */
-  { 0,  0, -1, -1, -1, -1},    /* line */
-  { 1,  1,  1,  1, -1, -1},    /* quad */
-  { 1,  1,  1, -1, -1, -1},    /* triangle */
-  { 2,  2,  2,  2,  2,  2},    /* hex */
-  { 3,  3,  3,  3, -1, -1},    /* tet */
-  { 2,  2,  2,  3,  3, -1},    /* prism */
-  { 3,  3,  3,  3,  2, -1}     /* pyramid */
-};
-
-const int t8_eclass_boundary_count[T8_ECLASS_COUNT][T8_ECLASS_COUNT] = {
-  {0,  0, 0, 0, 0, 0, 0, 0},    /* vertex */
-  {2,  0, 0, 0, 0, 0, 0, 0},    /* line */
-  {4,  4, 0, 0, 0, 0, 0, 0},    /* quad */
-  {3,  3, 0, 0, 0, 0, 0, 0},    /* triangle */
-  {8, 12, 6, 0, 0, 0, 0, 0},    /* hex */
-  {4,  6, 0, 4, 0, 0, 0, 0},    /* tet */
-  {6,  9, 3, 2, 0, 0, 0, 0},    /* prism */
-  {5,  8, 1, 4, 0, 0, 0, 0}     /* pyramid */
-=======
   { 0, -1, -1, -1, -1, -1, -1, -1 },    /* vertex */
   { 0,  1, -1, -1, -1, -1, -1, -1 },    /* line */
   { 0,  1,  3,  2, -1, -1, -1, -1 },    /* quad */
@@ -230,7 +145,6 @@
   { 4,  6, 0, 4, 0, 0, 0, 0 },    /* tet */
   { 6,  9, 3, 2, 0, 0, 0, 0 },    /* prism */
   { 5,  8, 1, 4, 0, 0, 0, 0 }     /* pyramid */
->>>>>>> 6fb519ad
 };
 
 const char * t8_eclass_to_string[T8_ECLASS_COUNT] =
