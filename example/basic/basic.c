--- conflicted
+++ resolved
@@ -56,22 +56,12 @@
   t8_forest_init (&forest);
   t8_forest_init (&forest_adapt);
 
-<<<<<<< HEAD
-
   t8_forest_set_cmesh (forest, t8_cmesh_new_tet (sc_MPI_COMM_WORLD, 0));
-=======
-  t8_forest_set_cmesh (forest, t8_cmesh_new_quad (sc_MPI_COMM_WORLD, 0));
->>>>>>> eb46721f
   t8_forest_set_scheme (forest, t8_scheme_new_default ());
   t8_forest_set_level (forest, 2);
   t8_forest_commit (forest);
 
-<<<<<<< HEAD
-  t8_forest_set_adapt (forest_adapt, forest, t8_basic_adapt,
-                            NULL, 1);
-=======
   t8_forest_set_adapt (forest_adapt, forest, t8_basic_adapt, NULL, 1);
->>>>>>> eb46721f
   t8_forest_commit (forest_adapt);
 
   t8_forest_unref (&forest_adapt);
@@ -185,24 +175,9 @@
   t8_init (SC_LP_DEFAULT);
 
   level = 3;
-<<<<<<< HEAD
-  t8_basic (0, level, 0);
-  t8_basic (1, level, 0);
-  t8_basic (0, level, 1);
-  t8_basic (1, level, 1);
-
-  for (eclass = T8_ECLASS_FIRST; eclass < T8_ECLASS_LAST; eclass++) {
-    if (eclass != T8_ECLASS_PYRAMID) {
-      t8_basic_hypercube ((t8_eclass_t) eclass, 0, level, 0);
-      t8_basic_hypercube ((t8_eclass_t) eclass, 1, level, 0);
-      t8_basic_hypercube ((t8_eclass_t) eclass, 0, level, 1);
-      t8_basic_hypercube ((t8_eclass_t) eclass, 1, level, 1);
-    }
-  }
-=======
+
+#if 1
   t8_global_productionf ("Testing basic tet mesh.\n");
-
-#if 1
   t8_basic (0, level);
   t8_basic (1, level);
   t8_basic (0, level);
@@ -234,7 +209,6 @@
     t8_basic_periodic (1, level, dim);
   }
   t8_global_productionf ("Done testing periodic cmesh.\n");
->>>>>>> eb46721f
 
   t8_global_productionf ("Testing adapt forest.\n");
   t8_basic_refine_test ();
