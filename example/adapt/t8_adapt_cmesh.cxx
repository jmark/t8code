/*
  This file is part of t8code.
  t8code is a C library to manage a collection (a forest) of multiple
  connected adaptive space-trees of general element classes in parallel.

  Copyright (C) 2015 the developers

  t8code is free software; you can redistribute it and/or modify
  it under the terms of the GNU General Public License as published by
  the Free Software Foundation; either version 2 of the License, or
  (at your option) any later version.

  t8code is distributed in the hope that it will be useful,
  but WITHOUT ANY WARRANTY; without even the implied warranty of
  MERCHANTABILITY or FITNESS FOR A PARTICULAR PURPOSE.  See the
  GNU General Public License for more details.

  You should have received a copy of the GNU General Public License
  along with t8code; if not, write to the Free Software Foundation, Inc.,
  51 Franklin Street, Fifth Floor, Boston, MA 02110-1301, USA.
*/

#include <sc_options.h>
#include <t8.h>
#include <t8_cmesh.h>
#include <t8_forest.h>
#include <t8_forest_vtk.h>
#include <t8_forest/t8_forest_iterate.h>
#include <t8_schemes/t8_default_cxx.hxx>
#include <t8_forest/t8_forest_adapt.h>
#include <t8_cmesh_readmshfile.h>
#include <sc_statistics.h>

/* Build a cmesh according to which a later forest shall be refined. */
t8_forest_t
t8_adapt_forest_init_adapt_geometry (sc_MPI_Comm comm, const char *meshfile,
                                     const int dim, const int level)
{
  t8_cmesh_t          cmesh;
  if (meshfile != NULL) {
    cmesh = t8_cmesh_from_msh_file (meshfile, 0, sc_MPI_COMM_SELF, dim, 0);
  }
  else {
    //cmesh = t8_cmesh_new_from_class (T8_ECLASS_PRISM, sc_MPI_COMM_SELF);
    cmesh = t8_cmesh_new_line_zigzag (sc_MPI_COMM_SELF);
  }
  t8_scheme_cxx_t    *scheme = t8_scheme_new_default_cxx ();
  t8_forest_t         forest =
    t8_forest_new_uniform (cmesh, scheme, level, 0, sc_MPI_COMM_SELF);
  T8_ASSERT (!t8_cmesh_is_partitioned (cmesh));
  return forest;
}

t8_forest_t
t8_adapt_cmesh_init_forest (sc_MPI_Comm comm, const int level,
                            const double scale[3],
                            const double displacement[3],
                            const char *meshfile)
{

  t8_cmesh_t          cmesh;
  if (meshfile != NULL) {
    cmesh = t8_cmesh_from_msh_file (meshfile, 0, comm, 3, 0);
    t8_cmesh_scale (cmesh, scale);
    t8_cmesh_translate (cmesh, displacement);
  }
  else {
    cmesh =
      t8_cmesh_new_hypercube_ext (T8_ECLASS_PRISM, comm, 0, 0, 0, scale,
                                  displacement);
  }
  t8_scheme_cxx_t    *scheme = t8_scheme_new_default_cxx ();
  t8_forest_t         forest =
    t8_forest_new_uniform (cmesh, scheme, level, 0, comm);

  return forest;
}

/*Idee: cmesh als user_data mitgeben. */
typedef struct
{
  t8_forest_t         forest_to_adapt_from;
  sc_array_t         *refinement_markers;
} t8_adapt_cmesh_user_data_t;
typedef struct
{
  t8_locidx_t         tree_id;  /* Tree id of the element */
  t8_locidx_t         element_id;       /* Id of the current element. */
} t8_adapt_cmesh_search_query_t;

static int
t8_adapt_cmesh_search_element_callback (t8_forest_t forest,
                                        t8_locidx_t ltreeid,
                                        const t8_element_t *
                                        element,
                                        const int is_leaf,
                                        t8_element_array_t *
                                        leaf_elements,
                                        t8_locidx_t
                                        tree_leaf_index, void *query,
                                        size_t query_index)
{
  T8_ASSERT (query == NULL);
  /* We want to continue the search as long as there are queries left for the element. */
  return 1;
}

static int
t8_adapt_cmesh_search_query_callback (t8_forest_t forest,
                                      t8_locidx_t ltreeid,
                                      const t8_element_t *
                                      element,
                                      const int is_leaf,
                                      t8_element_array_t *
                                      leaf_elements,
                                      t8_locidx_t
                                      tree_leaf_index, void *query,
                                      size_t query_index)
{
  /*Identifiziere Element in forest, die einen Mittelpunkt eines
     Elements in  cmesh_to_adapt_from enthalten. 
     Falls ja, verfeinere und suche weiter (bis maxlevel)
     Falls nein -> fertig */
  t8_adapt_cmesh_user_data_t *user_data =
    (t8_adapt_cmesh_user_data_t *) t8_forest_get_user_data (forest);
  sc_array_t         *refinement_markers = user_data->refinement_markers;
  const t8_forest_t   forest_to_adapt_from = user_data->forest_to_adapt_from;
  const t8_adapt_cmesh_search_query_t *search_query =
    (const t8_adapt_cmesh_search_query_t *) query;
  const t8_locidx_t   forest_to_adapt_from_tree_id = search_query->tree_id;
  const t8_locidx_t   forest_to_adapt_from_element_id =
    search_query->element_id;
  int                 query_is_in_element = 0;
  const double        tolerance = 1e-5;

  /* TODO: Get tree id and element id from query */

  /* TODO: Compute midpoint of query. Return true only if midpoint is in current element. */
  /* Compute midpoint of tree */
  double              midpoint[3];
  const t8_element_t *forest_to_adapt_from_element =
    t8_forest_get_element_in_tree (forest_to_adapt_from,
                                   forest_to_adapt_from_tree_id,
                                   forest_to_adapt_from_element_id);

  t8_forest_element_centroid (forest_to_adapt_from,
                              forest_to_adapt_from_tree_id,
                              forest_to_adapt_from_element, midpoint);

  /* Check if midpoint is inside element */

  const t8_eclass_t   adapt_from_eclass =
    t8_forest_get_tree_class (forest_to_adapt_from,
                              forest_to_adapt_from_tree_id);
  t8_eclass_scheme_c *scheme_to_adapt_from =
    t8_forest_get_eclass_scheme (forest_to_adapt_from, adapt_from_eclass);
  const t8_element_shape_t shape_to_adapt_from =
    scheme_to_adapt_from->t8_element_shape (element);

  if (shape_to_adapt_from == T8_ECLASS_LINE) {
    /* The element class of the forest to adapt from is line and the element's class is a hex
     * we check whether the line cuts our hex element. */
    /* Note that this only works, if the hex is axis aligned. */
    query_is_in_element =
      /* t8_forest_line_cuts_aligned_hex (forest_to_adapt_from,
         forest_to_adapt_from_tree_id,
         forest_to_adapt_from_element, forest,
         ltreeid, element); */
      t8_forest_line_cuts (forest_to_adapt_from, forest_to_adapt_from_tree_id,
                           forest_to_adapt_from_element, forest,
                           ltreeid, element);
  }
  else {
    query_is_in_element =
      t8_forest_element_point_inside (forest, ltreeid, element, midpoint,
                                      tolerance);
  }

  if (!query_is_in_element) {
    /* The query is not detected in the element. 
     * remove query from search */
    return 0;
  }

  if (is_leaf) {
    /* This element is a leaf in the searched forest.
     * Hence, we mark it for refinement. */
    t8_locidx_t         element_index =
      t8_forest_get_tree_element_offset (forest, ltreeid) + tree_leaf_index;
    *(short *) t8_sc_array_index_locidx (refinement_markers,
                                         element_index) = 1;

  }
  /* Keep this query in the search */
  return 1;
}

/* Set new size of markers array and set all markers to 0. */
static void
t8_adapt_template_update_markers (t8_forest_t forest, sc_array_t * markers)
{
  const t8_locidx_t   num_local_elements =
    t8_forest_get_local_num_elements (forest);

  T8_ASSERT (markers->elem_size == sizeof (short));

  sc_array_resize (markers, num_local_elements);
  for (t8_locidx_t ielement = 0; ielement < num_local_elements; ++ielement) {
    *(short *) t8_sc_array_index_locidx (markers, ielement) = 0;
  }
}

void
t8_adapt_cmesh_element_count(t8_forest_t forest, t8_gloidx_t * element_of_class)
{
  const t8_locidx_t     num_local_trees = t8_forest_get_num_local_trees(forest);
  const t8_locidx_t     last_local_tree = num_local_trees + t8_forest_get_first_local_tree_id(forest);
  /*Iterate over all local trees*/
  for(t8_locidx_t itree_id = t8_forest_get_first_local_tree_id(forest); 
      itree_id < num_local_trees; ++itree_id){
    const t8_eclass_t   tree_class = t8_forest_get_tree_class(forest, itree_id);
    if(tree_class != T8_ECLASS_PYRAMID){
      /*if the tree is not a pyramid, all elements have the same shape*/
      element_of_class[tree_class] += t8_forest_get_tree_num_elements(forest, itree_id);
    }
    else{
      t8_eclass_scheme_c *pyra_scheme = t8_forest_get_eclass_scheme (forest, tree_class);
      t8_locidx_t       num_elems_in_tree = t8_forest_get_tree_num_elements(forest, itree_id);
      /* Iterate over all elements and increase the counter according to the
       * shape of the element*/
      for(t8_locidx_t ielem = 0; ielem < num_elems_in_tree; ++ielem){
        t8_element_t *   element = t8_forest_get_element_in_tree(forest, itree_id, ielem);
        t8_eclass_t     element_shape = pyra_scheme->t8_element_shape(element);
        element_of_class[element_shape]++;
      }
    }
  }
  return;
}

static              t8_forest_t
t8_adapt_cmesh_adapt_forest (t8_forest_t forest,
                             t8_forest_t forest_to_adapt_from,
                             int num_refinement_steps)
{
  sc_array_t          search_queries;
  sc_statinfo_t       total_times[2];
  double              non_search_time_total = 0, search_time_total = 0;
<<<<<<< HEAD

  sc_stats_init (&total_times[0], "non-search-total");
  sc_stats_init (&total_times[1], "search-total");
=======
  t8_gloidx_t         element_of_class[T8_ECLASS_COUNT] = {0, 0, 0, 0, 0, 0, 0, 0};
  void *              recv_buff = T8_ALLOC(t8_gloidx_t, T8_ECLASS_COUNT);
  
  sc_stats_init(&total_times[0], "non-search-total");
  sc_stats_init(&total_times[1], "search-total");
>>>>>>> 3c44220a
  const t8_locidx_t   num_elements =
    t8_forest_get_local_num_elements (forest_to_adapt_from);
  const t8_locidx_t   num_trees =
    t8_forest_get_num_local_trees (forest_to_adapt_from);
  /* Initialize the queries array */
  sc_array_init_count (&search_queries,
                       sizeof (t8_adapt_cmesh_search_query_t), num_elements);
  /* Fill queries with correct ids. */

  for (t8_locidx_t itree = 0, iquery = 0; itree < num_trees; ++itree) {
    const t8_locidx_t   num_elements_in_tree =
      t8_forest_get_tree_num_elements (forest_to_adapt_from, itree);
    for (t8_locidx_t ielement = 0; ielement < num_elements_in_tree;
         ++ielement, ++iquery) {
      t8_adapt_cmesh_search_query_t *query = (t8_adapt_cmesh_search_query_t *)
        t8_sc_array_index_locidx (&search_queries, iquery);
      query->tree_id = itree;
      query->element_id = ielement;
    }
  }

  /* Set the cmesh as forest user data */
  t8_adapt_cmesh_user_data_t search_user_data;
  search_user_data.forest_to_adapt_from = forest_to_adapt_from;

  sc_array_t          markers;
  sc_array_init (&markers, sizeof (short));

  for (int refinement_step = 0; refinement_step < num_refinement_steps;
       ++refinement_step) {
    sc_statinfo_t       times[2];
    double              non_search_time, search_time;

    sc_stats_init (&times[0], "non-search");
    sc_stats_init (&times[1], "search");

    t8_adapt_template_update_markers (forest, &markers);
    search_user_data.refinement_markers = &markers;
    t8_forest_set_user_data (forest, &search_user_data);
    /* Fill marker array.
     * elements that should be refined are set to 1. 0 for no refinemnet. -1 for coarsening. */
    search_time = -sc_MPI_Wtime ();
    t8_forest_search (forest, t8_adapt_cmesh_search_element_callback,
                      t8_adapt_cmesh_search_query_callback, &search_queries);
    search_time += sc_MPI_Wtime ();
    sc_stats_set1 (&times[1], search_time, "search");

    /* Adapt the forest according to the markers */
    t8_forest_t         forest_adapt;
    t8_forest_init (&forest_adapt);
    t8_forest_set_user_data (forest_adapt, &markers);
    t8_forest_set_adapt (forest_adapt, forest,
                         t8_forest_adapt_marker_array_callback, 0);
    t8_forest_set_partition (forest_adapt, NULL, 0);
    non_search_time = -sc_MPI_Wtime ();
    t8_forest_commit (forest_adapt);
    non_search_time += sc_MPI_Wtime ();
    forest = forest_adapt;

    search_time_total += search_time;
    non_search_time_total += non_search_time;


    sc_stats_accumulate (&times[0], non_search_time);
    sc_stats_accumulate (&times[1], search_time);
    sc_stats_compute (sc_MPI_COMM_WORLD, 2, times);
    sc_stats_print (t8_get_package_id (), SC_LP_ESSENTIAL, 2, times, 1, 1);
  }

  t8_adapt_cmesh_element_count(forest, element_of_class);

  int rank;
  sc_MPI_Comm_rank(sc_MPI_COMM_WORLD, &rank);

  sc_MPI_Reduce((void *) element_of_class, recv_buff, 
      (int) T8_ECLASS_COUNT, T8_MPI_GLOIDX, sc_MPI_SUM, 0, 
      sc_MPI_COMM_WORLD);
  for(int i = 0; i < T8_ECLASS_COUNT; ++i){
      t8_global_essentialf("%s %li\n", t8_eclass_to_string[i], element_of_class[i]);
    }

  if(rank == 0){
    for(int i = 0; i < T8_ECLASS_COUNT; ++i){
      t8_global_essentialf("%s %li\n", t8_eclass_to_string[i], ((t8_gloidx_t *)recv_buff)[i]);
    }
  }
    


  t8_global_productionf ("\n\tSummarize timings.\n\n");
  sc_stats_accumulate (&total_times[0], non_search_time_total);
  sc_stats_accumulate (&total_times[1], search_time_total);
  sc_stats_compute (sc_MPI_COMM_WORLD, 2, total_times);
  sc_stats_print (t8_get_package_id (), SC_LP_ESSENTIAL, 2, total_times, 1,
                  1);

  sc_array_reset (&markers);
  sc_array_reset (&search_queries);
  T8_FREE(recv_buff);

  return forest;
}

static void
t8_adapt_cmesh_write_vtk (t8_forest_t forest,
                          t8_forest_t forest_to_adapt_from,
                          const char *vtu_prefix_path, sc_MPI_Comm comm)
{
  /* Write forest to adapt from to vtk.
   * Since this forest is not partitioned (using MPI_COMM_SELF),
   * only one rank should write the files. */
  int                 mpirank, mpiret;
  mpiret = sc_MPI_Comm_rank (comm, &mpirank);
  SC_CHECK_MPI (mpiret);
  if (mpirank == 0) {
    char                forest_output[BUFSIZ];
    const int           retval =
      snprintf (forest_output, BUFSIZ - 1, "%sforest_to_adapt_from",
                vtu_prefix_path);
    if (retval >= BUFSIZ - 1) {
      t8_errorf ("Cannot write vtk output. File path too long.\n");
    }
    else {
#if T8_WITH_VTK
      /* Use VTK library for output if possible */
      t8_forest_write_vtk_via_API (forest_to_adapt_from, forest_output, 1, 1,
                                   1, 1, 0, 0, NULL);
#else
      /* Use standart ascii output if not linked against vtk. */
      t8_forest_write_vtk (forest_to_adapt_from, forest_output);
#endif
    }
  }

  char                forest_output[BUFSIZ];
  const int           retval =
    snprintf (forest_output, BUFSIZ - 1, "%sforest_adapt",
              vtu_prefix_path);
  if (retval >= BUFSIZ - 1) {
    t8_errorf ("Cannot write vtk output. File path too long.\n");
  }
  else {
#if T8_WITH_VTK
    /* Use VTK library for output if possible */
    t8_forest_write_vtk_via_API (forest, forest_output, 1, 1, 1, 1, 0, 0,
                                 NULL);
#else
    /* Use standart ascii output if not linked against vtk. */
    t8_forest_write_vtk (forest, forest_output);
#endif
  }
}

int
main (int argc, char **argv)
{
  int                 mpiret;
  sc_options_t       *opt;
  char                help[BUFSIZ];
  int                 helpme;
  int                 parsed;
  int                 level;
  int                 reflevel;
  int                 template_level;
  int                 dim;
  double              scale[3];
  double              displacement[3];
  const char         *mshfile = NULL;
  const char         *mshfile_forest = NULL;
  const char         *vtu_prefix_path = NULL;
  const sc_MPI_Comm   comm = sc_MPI_COMM_WORLD;
  int                 no_vtk = 0;

  /* long help message */
  snprintf (help, BUFSIZ,
            "This program adapts a forest according to a provided forest mesh.\n");
  mpiret = sc_MPI_Init (&argc, &argv);
  SC_CHECK_MPI (mpiret);

  sc_init (comm, 1, 1, NULL, SC_LP_ESSENTIAL);
#ifdef T8_ENABLE_DEBUG
  t8_init (SC_LP_DEBUG);
#else
  t8_init (SC_LP_DEFAULT);
#endif

  /* initialize command line argument parser */
  opt = sc_options_new (argv[0]);

  sc_options_add_switch (opt, 'h', "help", &helpme,
                         "Display a short help message.");

  sc_options_add_int (opt, 'l', "level", &level, 0,
                      "The minimum refinement level of the forest that will be refined.");

  sc_options_add_int (opt, 'L', "template_level", &template_level, 0,
                      "The uniform refinement level of the forest that provides the refinement template.");

  sc_options_add_int (opt, 'r', "rlevel", &reflevel, 0,
                      "The maximum refinement level of the forest that will be refined.");

  sc_options_add_string (opt, 'f', "mshfile-template", &mshfile, NULL,
                         "If specified, the forest to adapt from is constructed from a .msh file with "
                         "the given prefix.\n\t\t\t\t     The files must end in .msh "
                         "and be in ASCII format version 2. -d must be specified.");

  sc_options_add_int (opt, 'd', "dim", &dim, -1,
                      "In combination with -f: The dimension of the coarse mesh to read. 1 <= d <= 3.");

  sc_options_add_string (opt, 'm', "mshfile-forest", &mshfile_forest, NULL,
                         "If specified, the forest that is adapted is constructed from a .msh file with "
                         "the given prefix.\n\t\t\t\t     The files must end in .msh "
                         "and be in ASCII format version 2. The dimension is expected to be 3.");

  sc_options_add_double (opt, '\0', "S0", &scale[0], 1,
                         "Scaling in x axis of the cube forest mesh.");
  sc_options_add_double (opt, '\0', "S1", &scale[1], 1,
                         "Scaling in y axis of the cube forest mesh.");
  sc_options_add_double (opt, '\0', "S2", &scale[2], 1,
                         "Scaling in z axis of the cube forest mesh.");
  sc_options_add_double (opt, '\0', "D0", &displacement[0], 0,
                         "Displacement in x axis of the cube forest mesh.");
  sc_options_add_double (opt, '\0', "D1", &displacement[1], 0,
                         "Displacement in y axis of the cube forest mesh.");
  sc_options_add_double (opt, '\0', "D2", &displacement[2], 0,
                         "Displacement in z axis of the cube forest mesh.");

  sc_options_add_switch (opt, 'o', "no-vtk", &no_vtk,
                         "Suppress vtk output. "
                         "Overwrites any -O setting.");
  sc_options_add_string (opt, 'O', "output-prefix", &vtu_prefix_path, NULL,
                         "Prefix of vtu output files. Example: \"/home/vtu/prefix_\" will result in the file name \"/home/vtu/prefix_forest_adapt\"\n"
                         "Any folders must already exist.");
  parsed =
    sc_options_parse (t8_get_package_id (), SC_LP_ERROR, opt, argc, argv);
  if (helpme) {
    /* display help message and usage */
    t8_global_essentialf ("%s\n", help);
    sc_options_print_usage (t8_get_package_id (), SC_LP_ERROR, opt, NULL);
  }
  else if (parsed >= 0 && level >= 0 && template_level >= 0 && reflevel >= 0 && ((dim >= 1 && dim <= 3) || mshfile == NULL)     /* If dim is provided, then mshfile must be provided as well. */
           &&scale[0] != 0 && scale[1] != 0 && scale[2] != 0) {
    t8_forest_t         forest_to_adapt_from =
      t8_adapt_forest_init_adapt_geometry (comm, mshfile, dim,
                                           template_level);
    t8_forest_t         forest =
      t8_adapt_cmesh_init_forest (comm, level, scale, displacement,
                                  mshfile_forest);

    forest =
      t8_adapt_cmesh_adapt_forest (forest, forest_to_adapt_from,
                                   reflevel - level);

    if (!no_vtk) {
      t8_adapt_cmesh_write_vtk (forest, forest_to_adapt_from, vtu_prefix_path,
                                comm);
    }

    t8_forest_unref (&forest_to_adapt_from);
    t8_forest_unref (&forest);
  }
  else {
    /* wrong usage */
    t8_global_productionf ("\n\tERROR:Wrong usage.\n\n");
    sc_options_print_usage (t8_get_package_id (), SC_LP_ERROR, opt, NULL);
  }

  sc_options_destroy (opt);
  sc_finalize ();
  mpiret = sc_MPI_Finalize ();
  SC_CHECK_MPI (mpiret);

  return 0;
}<|MERGE_RESOLUTION|>--- conflicted
+++ resolved
@@ -246,17 +246,11 @@
   sc_array_t          search_queries;
   sc_statinfo_t       total_times[2];
   double              non_search_time_total = 0, search_time_total = 0;
-<<<<<<< HEAD
-
-  sc_stats_init (&total_times[0], "non-search-total");
-  sc_stats_init (&total_times[1], "search-total");
-=======
   t8_gloidx_t         element_of_class[T8_ECLASS_COUNT] = {0, 0, 0, 0, 0, 0, 0, 0};
   void *              recv_buff = T8_ALLOC(t8_gloidx_t, T8_ECLASS_COUNT);
   
   sc_stats_init(&total_times[0], "non-search-total");
   sc_stats_init(&total_times[1], "search-total");
->>>>>>> 3c44220a
   const t8_locidx_t   num_elements =
     t8_forest_get_local_num_elements (forest_to_adapt_from);
   const t8_locidx_t   num_trees =
