--- conflicted
+++ resolved
@@ -1407,13 +1407,8 @@
   /* Write filename */
   snprintf (fileprefix, BUFSIZ, "advection_%03i", problem->vtk_count);
   /* Write vtk files */
-<<<<<<< HEAD
-  if (t8_forest_write_vtk_via_API (problem->forest, fileprefix,
-                                1, 1, 1, 1, 1, 4, vtk_data)) {
-=======
   if (t8_forest_write_vtk_ext (problem->forest, fileprefix,
                                1, 1, 1, 1, 0, 0, 0, 4, vtk_data)) {
->>>>>>> fb325d2d
     t8_debugf ("[Advect] Wrote pvtu to files %s\n", fileprefix);
   }
   else {
