#This file is part of t8code
#Non-recursive Makefile.am in test
#Included from toplevel directory

t8code_test_programs = \
<<<<<<< HEAD
    test/t8_cmesh/t8_test_cmesh_partition \
=======
    test/t8_forest/t8_test_find_owner \
>>>>>>> d6a74330
    test/t8_forest/t8_test_ghost_exchange \
    test/t8_forest/t8_test_ghost_and_owner \
    test/t8_forest/t8_test_forest_commit \
    test/t8_forest/t8_test_transform \
    test/t8_forest/t8_test_search \
    test/t8_forest/t8_test_user_data  \
    test/t8_geometry/t8_test_geometry \
    test/t8_geometry/t8_test_point_inside

test_t8_forest_t8_test_ghost_exchange_SOURCES = test/t8_forest/t8_test_ghost_exchange.cxx
test_t8_forest_t8_test_ghost_and_owner_SOURCES = test/t8_forest/t8_test_ghost_and_owner.cxx
test_t8_forest_t8_test_forest_commit_SOURCES = test/t8_forest/t8_test_forest_commit.cxx
test_t8_forest_t8_test_transform_SOURCES = test/t8_forest/t8_test_transform.cxx
test_t8_forest_t8_test_search_SOURCES = test/t8_forest/t8_test_search.cxx
test_t8_forest_t8_test_user_data_SOURCES = test/t8_forest/t8_test_user_data.cxx

test_t8_geometry_t8_test_point_inside_SOURCES = test/t8_geometry/t8_test_point_inside.cxx
test_t8_geometry_t8_test_geometry_SOURCES = test/t8_geometry/t8_test_geometry.cxx

t8code_googletest_programs = \
  test/t8_gtest_main

test_t8_gtest_main_SOURCES = test/t8_gtest_main.cxx \
  test/t8_cmesh/t8_gtest_bcast.cxx \
  test/t8_schemes/t8_gtest_nca.cxx \
  test/t8_schemes/t8_gtest_pyra_connectivity.cxx \
  test/t8_schemes/t8_gtest_pyra_face_neigh.cxx \
  test/t8_geometry/t8_gtest_geometry_occ.cxx \
  test/t8_gtest_eclass.cxx \
  test/t8_gtest_vec.cxx \
  test/t8_gtest_refcount.cxx \
  test/t8_gtest_occ_linkage.cxx \
  test/t8_gtest_version.cxx \
  test/t8_schemes/t8_gtest_init_linear_id.cxx \
  test/t8_gtest_basics.cxx \
  test/t8_schemes/t8_gtest_ancestor.cxx \
  test/t8_cmesh/t8_gtest_hypercube.cxx \
  test/t8_cmesh/t8_gtest_cmesh_copy.cxx \
  test/t8_schemes/t8_gtest_element_count_leafs.cxx \
  test/t8_schemes/t8_gtest_descendant.cxx \
  test/t8_schemes/t8_gtest_find_parent.cxx \
  test/t8_cmesh/t8_gtest_cmesh_face_is_boundary.cxx \
  test/t8_cmesh/t8_gtest_cmesh_partition.cxx \
  test/t8_forest/t8_gtest_element_volume.cxx \
  test/t8_cmesh/t8_gtest_multiple_attributes.cxx \
  test/t8_schemes/t8_gtest_successor.cxx \
<<<<<<< HEAD
  test/t8_forest/t8_gtest_find_owner.cxx
=======
  test/t8_gtest_netcdf_linkage.cxx \
  test/t8_forest/t8_gtest_element_general_function.cxx \
  test/t8_gtest_vtk_linkage.cxx \
  test/t8_data/t8_gtest_shmem.cxx

>>>>>>> d6a74330

test_t8_gtest_main_LDADD = $(LDADD) test/libgtest.la
test_t8_gtest_main_LDFLAGS = $(AM_LDFLAGS) -pthread
test_t8_gtest_main_CPPFLAGS = $(AM_CPPFLAGS) -I$(top_srcdir)/thirdparty/googletest-mpi/ \
  -pthread \
  -std=c++11
# If we did not configure t8code with MPI we need to build Googletest
# without MPI support.
if !T8_ENABLE_MPI
test_t8_gtest_main_CPPFLAGS += -DGTEST_HAS_MPI=0
endif

# Build Googletest library
check_LTLIBRARIES = test/libgtest.la
test_libgtest_la_SOURCES = thirdparty/googletest-mpi/gtest/gtest-all.cc
test_libgtest_la_CPPFLAGS = -I$(top_srcdir)/thirdparty/googletest-mpi -std=c++11
# If we did not configure t8code with MPI we need to build Googletest
# without MPI support.
if !T8_ENABLE_MPI
test_libgtest_la_CPPFLAGS += -DGTEST_HAS_MPI=0
endif
test_libgtest_la_LDFLAGS = -pthread


TESTS += $(t8code_test_programs) $(t8code_googletest_programs)
check_PROGRAMS += $(t8code_test_programs) $(t8code_googletest_programs)<|MERGE_RESOLUTION|>--- conflicted
+++ resolved
@@ -3,11 +3,6 @@
 #Included from toplevel directory
 
 t8code_test_programs = \
-<<<<<<< HEAD
-    test/t8_cmesh/t8_test_cmesh_partition \
-=======
-    test/t8_forest/t8_test_find_owner \
->>>>>>> d6a74330
     test/t8_forest/t8_test_ghost_exchange \
     test/t8_forest/t8_test_ghost_and_owner \
     test/t8_forest/t8_test_forest_commit \
@@ -54,15 +49,11 @@
   test/t8_forest/t8_gtest_element_volume.cxx \
   test/t8_cmesh/t8_gtest_multiple_attributes.cxx \
   test/t8_schemes/t8_gtest_successor.cxx \
-<<<<<<< HEAD
-  test/t8_forest/t8_gtest_find_owner.cxx
-=======
   test/t8_gtest_netcdf_linkage.cxx \
   test/t8_forest/t8_gtest_element_general_function.cxx \
   test/t8_gtest_vtk_linkage.cxx \
-  test/t8_data/t8_gtest_shmem.cxx
-
->>>>>>> d6a74330
+  test/t8_data/t8_gtest_shmem.cxx \
+  test/t8_forest/t8_gtest_find_owner.cxx
 
 test_t8_gtest_main_LDADD = $(LDADD) test/libgtest.la
 test_t8_gtest_main_LDFLAGS = $(AM_LDFLAGS) -pthread
