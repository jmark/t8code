# This file is part of t8code
# Non-recursive Makefile.am in test
# Included from toplevel directory

t8code_test_programs = \
    test/t8_forest/t8_test_find_owner \
    test/t8_forest/t8_test_ghost_exchange \
    test/t8_forest/t8_test_ghost_and_owner \
    test/t8_forest/t8_test_forest_commit \
    test/t8_forest/t8_test_transform \
    test/t8_forest/t8_test_search \
    test/t8_forest/t8_test_element_general_function \
    test/t8_forest/t8_test_user_data  \
    test/t8_geometry/t8_test_geometry \
<<<<<<< HEAD
    test/t8_schemes/t8_test_element_count_leafs \
=======
    test/t8_geometry/t8_test_point_inside \
>>>>>>> b72ef81b
    test/t8_schemes/t8_test_find_parent \
    test/t8_schemes/t8_test_pyra_face_neigh \
    test/t8_schemes/t8_test_pyra_face_descendant \
    test/t8_data/t8_test_shmem \
    test/t8_test_netcdf_linkage \
    test/t8_test_vtk_linkage

test_t8_forest_t8_test_find_owner_SOURCES = test/t8_forest/t8_test_find_owner.cxx
test_t8_forest_t8_test_ghost_exchange_SOURCES = test/t8_forest/t8_test_ghost_exchange.cxx
test_t8_forest_t8_test_ghost_and_owner_SOURCES = test/t8_forest/t8_test_ghost_and_owner.cxx
test_t8_forest_t8_test_forest_commit_SOURCES = test/t8_forest/t8_test_forest_commit.cxx
test_t8_forest_t8_test_transform_SOURCES = test/t8_forest/t8_test_transform.cxx
test_t8_forest_t8_test_search_SOURCES = test/t8_forest/t8_test_search.cxx
test_t8_forest_t8_test_element_general_function_SOURCES = test/t8_forest/t8_test_element_general_function.cxx
test_t8_forest_t8_test_user_data_SOURCES = test/t8_forest/t8_test_user_data.cxx

test_t8_schemes_t8_test_pyra_face_neigh_SOURCES = test/t8_schemes/t8_test_pyra_face_neigh.cxx
test_t8_schemes_t8_test_pyra_face_descendant_SOURCES = test/t8_schemes/t8_test_pyra_face_descendant.cxx
test_t8_schemes_t8_test_find_parent_SOURCES = test/t8_schemes/t8_test_find_parent.cxx

test_t8_geometry_t8_test_geometry_SOURCES = test/t8_geometry/t8_test_geometry.cxx

test_t8_data_t8_test_shmem_SOURCES = test/t8_data/t8_test_shmem.cxx

test_t8_test_netcdf_linkage_SOURCES = test/t8_test_netcdf_linkage.c
test_t8_test_vtk_linkage_SOURCES = test/t8_test_vtk_linkage.cxx

t8code_googletest_programs = \
  test/t8_gtest_main

test_t8_gtest_main_SOURCES = test/t8_gtest_main.cxx \
  test/t8_cmesh/t8_gtest_bcast.cxx \
  test/t8_schemes/t8_gtest_nca.cxx \
  test/t8_schemes/t8_gtest_pyra_connectivity.cxx \
  test/t8_geometry/t8_gtest_geometry_occ.cxx \
  test/t8_gtest_eclass.cxx \
  test/t8_gtest_vec.cxx \
  test/t8_gtest_refcount.cxx \
  test/t8_gtest_occ_linkage.cxx \
  test/t8_gtest_version.cxx \
  test/t8_schemes/t8_gtest_init_linear_id.cxx \
  test/t8_gtest_basics.cxx \
  test/t8_schemes/t8_gtest_ancestor.cxx \
  test/t8_cmesh/t8_gtest_hypercube.cxx \
  test/t8_cmesh/t8_gtest_cmesh_copy.cxx \
  test/t8_schemes/t8_gtest_element_count_leafs.cxx \
  test/t8_schemes/t8_gtest_descendant.cxx \
<<<<<<< HEAD
  test/t8_cmesh/t8_gtest_cmesh_face_is_boundary.cxx \
  test/t8_schemes/t8_gtest_successor.cxx \
  test/t8_geometry/t8_gtest_point_inside.cxx
=======
  test/t8_cmesh/t8_gtest_cmesh_partition.cxx \
  test/t8_forest/t8_gtest_element_volume.cxx \
  test/t8_cmesh/t8_gtest_multiple_attributes.cxx \
  test/t8_schemes/t8_gtest_successor.cxx
>>>>>>> b72ef81b

test_t8_gtest_main_LDADD = $(LDADD) test/libgtest.la
test_t8_gtest_main_LDFLAGS = $(AM_LDFLAGS) -pthread
test_t8_gtest_main_CPPFLAGS = $(AM_CPPFLAGS) -I$(top_srcdir)/thirdparty/googletest-mpi/ \
  -pthread \
  -std=c++11
# If we did not configure t8code with MPI we need to build Googletest
# without MPI support.
if !T8_ENABLE_MPI
test_t8_gtest_main_CPPFLAGS += -DGTEST_HAS_MPI=0
endif

# Build Googletest library
check_LTLIBRARIES = test/libgtest.la
test_libgtest_la_SOURCES = thirdparty/googletest-mpi/gtest/gtest-all.cc
test_libgtest_la_CPPFLAGS = -I$(top_srcdir)/thirdparty/googletest-mpi -std=c++11
# If we did not configure t8code with MPI we need to build Googletest
# without MPI support.
if !T8_ENABLE_MPI
test_libgtest_la_CPPFLAGS += -DGTEST_HAS_MPI=0
endif
test_libgtest_la_LDFLAGS = -pthread


TESTS += $(t8code_test_programs) $(t8code_googletest_programs)
check_PROGRAMS += $(t8code_test_programs) $(t8code_googletest_programs)<|MERGE_RESOLUTION|>--- conflicted
+++ resolved
@@ -12,11 +12,6 @@
     test/t8_forest/t8_test_element_general_function \
     test/t8_forest/t8_test_user_data  \
     test/t8_geometry/t8_test_geometry \
-<<<<<<< HEAD
-    test/t8_schemes/t8_test_element_count_leafs \
-=======
-    test/t8_geometry/t8_test_point_inside \
->>>>>>> b72ef81b
     test/t8_schemes/t8_test_find_parent \
     test/t8_schemes/t8_test_pyra_face_neigh \
     test/t8_schemes/t8_test_pyra_face_descendant \
@@ -64,16 +59,11 @@
   test/t8_cmesh/t8_gtest_cmesh_copy.cxx \
   test/t8_schemes/t8_gtest_element_count_leafs.cxx \
   test/t8_schemes/t8_gtest_descendant.cxx \
-<<<<<<< HEAD
-  test/t8_cmesh/t8_gtest_cmesh_face_is_boundary.cxx \
-  test/t8_schemes/t8_gtest_successor.cxx \
-  test/t8_geometry/t8_gtest_point_inside.cxx
-=======
   test/t8_cmesh/t8_gtest_cmesh_partition.cxx \
   test/t8_forest/t8_gtest_element_volume.cxx \
   test/t8_cmesh/t8_gtest_multiple_attributes.cxx \
-  test/t8_schemes/t8_gtest_successor.cxx
->>>>>>> b72ef81b
+  test/t8_schemes/t8_gtest_successor.cxx \
+  test/t8_geometry/t8_gtest_point_inside.cxx
 
 test_t8_gtest_main_LDADD = $(LDADD) test/libgtest.la
 test_t8_gtest_main_LDFLAGS = $(AM_LDFLAGS) -pthread
